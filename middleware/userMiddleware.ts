--- conflicted
+++ resolved
@@ -1,1367 +1,687 @@
-<<<<<<< HEAD
-import { NextFunction, Request, Response } from "express";
-import mongoose, { CallbackError } from "mongoose";
-import User from "../models/User";
-import { IAgreement, IEmploymentAgreement, IFeeling, IUser, IUserDocument } from "../objecttypes/modelTypes";
-import { hash } from "bcryptjs";
-import { copyProperties, removeEmptyProperties } from "../utils/common";
-import Agreement from "../models/Agreement";
-import EmploymentAgreement from "../models/EmploymentAgreement";
-
-const updatableFields = ["firstName", "lastName", "email", "userType"];
-
-/**
- * Post a new user to database.
- * @param {Request} req - Express Request.
- * @param {Response} res - Express Response.
- * @param {NextFunction} next
- * @returns New user document
- */
-export const createUser = async (req: Request, res: Response, next: NextFunction) => {
-  const { body } = req;
-  try {
-    const passwordLength: number = body.password ? body.password.length : 0;
-    if (passwordLength < 3) {
-      return res.status(400).json({ message: "Password length less than 3 characters" });
-    }
-    const saltRounds: number = 10;
-    const passwordHash: string = await hash(body.password, saltRounds);
-    const userDocument: IUserDocument = new User({
-      ...copyProperties(body, updatableFields),
-      passwordHash,
-    });
-    const user = await userDocument.save();
-    if (!user) {
-      return res.status(400).send({ error: "Failed to create a user!" });
-    }
-    return res.status(200).send(user);
-  } catch (exception) {
-    return next(exception);
-  }
-};
-
-/**
- * Get all users.
- * @param {Request} req - Express Request.
- * @param {Response} res - Express Response.
- * @param {NextFunction} next
- * @returns All users
- */
-export const getAllUsers = async (_req: Request, res: Response, next: NextFunction) => {
-  try {
-    const users: Array<IUserDocument> | null = await User.find({});
-    if (users) {
-      return res.status(200).json(users);
-    }
-    return res.status(404).json({ message: "No users found!" });
-  } catch (exception) {
-    return next(exception);
-  }
-};
-
-/**
- * Get user by id.
- * @param {Request} req - Express Request.
- * @param {Response} res - Express Response.
- * @param {NextFunction} next
- * @returns User
- */
-export const getUserById = (req: Request, res: Response, next: NextFunction) => {
-  const { params, body } = req;
-  const id: string = params.id;
-
-  try {
-    User.findById(id, (error: CallbackError, doc: IUserDocument | null) => {
-      if (error) {
-        return res.status(500).json({ message: error.message });
-      }
-      if (!doc) {
-        return res.status(404).send({ message: `No user with ID ${id} found!` });
-      }
-
-      if (doc._id.toString() === body.user._id.toString()) {
-        return res.status(200).send(doc);
-      }
-
-      switch (body.user.userType) {
-        case "worker":
-          if (doc.userType === "agency" || doc.userType === "business") {
-            return res.status(200).send(doc);
-          }
-          break;
-        case "agency":
-          if (doc.userType === "worker" || doc.userType === "business") {
-            return res.status(200).send(doc);
-          }
-          break;
-        case "business":
-          if (doc.userType === "worker" || doc.userType === "agency") {
-            return res.status(200).send(doc);
-          }
-          break;
-        case "admin":
-          return res.status(200).send(doc);
-      }
-
-      return res.status(403).json();
-    });
-  } catch (exception) {
-    return next(exception);
-  }
-};
-
-/**
- * Get agency's user contacts.
- * @param {Request} req - Express Request.
- * @param {Response} res - Express Response.
- * @param {NextFunction} next
- * @returns Array of users in JSON
- */
-export const getAgencyContacts = async (req: Request, res: Response, next: NextFunction) => {
-  const { body } = req;
-  let users: any[] = new Array<IUserDocument>();
-  try {
-    const agreements: Array<IAgreement> = await Agreement.find({ creator: body.user._id, status: "signed" }).lean();
-    for (const key in agreements) {
-      const contactIdStr = JSON.stringify(agreements[key].target._id).slice(1, -1);
-      const contactId = new mongoose.Types.ObjectId(contactIdStr);
-      let user = await User.find({ _id: contactId })
-        .lean()
-        .select("_id userType email firstName lastName companyName category");
-      users.push(user);
-    }
-    if (users) {
-      return res.status(200).json(users);
-    } else {
-      return res.status(404).json({ message: "No users found!" });
-    }
-  } catch (exception) {
-    return next(exception);
-  }
-};
-
-/**
- * Get business's user contacts.
- * @param {Request} req - Express Request.
- * @param {Response} res - Express Response.
- * @param {NextFunction} next
- * @returns Array of users in JSON
- */
-export const getBusinessContacts = async (req: Request, res: Response, next: NextFunction) => {
-  const { body } = req;
-  let users: any[] = new Array<IUserDocument>();
-
-  try {
-    const agreements: Array<IAgreement> = await Agreement.find({ target: body.user._id, status: "signed" }).lean();
-    for (const key in agreements) {
-      const contactIdStr = JSON.stringify(agreements[key].creator._id).slice(1, -1);
-      const contactId = new mongoose.Types.ObjectId(contactIdStr);
-      const user = await User.find({ _id: contactId })
-        .lean()
-        .select("_id userType email firstName lastName companyName category");
-      users.push(user);
-    }
-
-    const employmentAgreements: Array<IEmploymentAgreement> = await EmploymentAgreement.find({
-      business: body.user._id,
-      status: "signed",
-    }).lean();
-    for (const key in employmentAgreements) {
-      const contactIdStr = JSON.stringify(employmentAgreements[key].worker._id).slice(1, -1);
-      const contactId = new mongoose.Types.ObjectId(contactIdStr);
-      const user = await User.find({ _id: contactId })
-        .lean()
-        .select("_id userType email firstName lastName companyName category");
-      users.push(user);
-    }
-
-    if (users) {
-      return res.status(200).json(users);
-    } else {
-      return res.status(404).json({ message: "No users found!" });
-    }
-  } catch (exception) {
-    return next(exception);
-  }
-};
-
-/**
- * Get worker's user contacts.
- * @param {Request} req - Express Request.
- * @param {Response} res - Express Response.
- * @param {NextFunction} next
- * @returns Array of users in JSON
- */
-export const getWorkerContacts = async (req: Request, res: Response, next: NextFunction) => {
-  const { body } = req;
-  let users: any[] = new Array<IUserDocument>();
-
-  try {
-    const agreements: Array<IAgreement> = await Agreement.find({ target: body.user._id, status: "signed" }).lean();
-    for (const key in agreements) {
-      const contactIdStr = JSON.stringify(agreements[key].creator._id).slice(1, -1);
-      const contactId = new mongoose.Types.ObjectId(contactIdStr);
-      const user = await User.find({ _id: contactId })
-        .lean()
-        .select("_id userType email firstName lastName companyName category");
-      users.push(user);
-    }
-
-    const employmentAgreements: Array<IEmploymentAgreement> = await EmploymentAgreement.find({
-      worker: body.user._id,
-      status: "signed",
-    }).lean();
-
-    for (const key in employmentAgreements) {
-      const contactIdStr = JSON.stringify(employmentAgreements[key].business._id).slice(1, -1);
-      const contactId = new mongoose.Types.ObjectId(contactIdStr);
-      const user = await User.find({ _id: contactId })
-        .lean()
-        .select("_id userType email firstName lastName companyName category");
-      users.push(user);
-    }
-
-    if (users) {
-      return res.status(200).json(users);
-    } else {
-      return res.status(404).json({ message: "No users found!" });
-    }
-  } catch (exception) {
-    return next(exception);
-  }
-};
-
-/**
- * Get users own information.
- * @param {Request} _req - Express Request.
- * @param {Response} res - Express Response.
- * @param {NextFunction} next
- * @returns Users personal information
- */
-export const getUserProfile = async (_req: Request, res: Response, next: NextFunction) => {
-  const id: string = res.locals.userId;
-
-  try {
-    const doc = await User.findById(id);
-
-    if (!doc) {
-      return res.status(404).send({ message: `User not found!` });
-    }
-
-    return res.status(200).send(doc);
-  } catch (exception) {
-    return next(exception);
-  }
-};
-
-/**
- * Get users notifications.
- * @param {Request} _req - Express Request.
- * @param {Response} res - Express Response.
- * @param {NextFunction} next
- * @returns Users notifications
- */
-export const getUserNotifications = async (_req: Request, res: Response, next: NextFunction) => {
-  const id: string = res.locals.userId;
-
-  try {
-    const doc: IUserDocument | null = await User.findById(id).populate({
-      path: "notifications",
-      populate: {
-        path: "sender",
-        select: ["firstName", "lastName"],
-      },
-    });
-    console.log("doc: ", doc);
-    if (!doc) {
-      return res.status(404).send({});
-    }
-
-    return res.status(200).send(doc.notifications);
-  } catch (exception) {
-    return next(exception);
-  }
-};
-
-export const deleteUserNotification = async (req: Request, res: Response, next: NextFunction) => {
-  const { params } = req;
-  const id: string = res.locals.userId;
-
-  try {
-    const doc = await User.findByIdAndUpdate(
-      id,
-      { $pull: { notifications: { _id: params.id } } },
-      { new: true, omitUndefined: true, runValidators: true, lean: true }
-    );
-    if (!doc) {
-      return res.status(404).send({});
-    }
-    return res.status(200).send();
-  } catch (exception) {
-    return next(exception);
-  }
-};
-
-/**
- * Get all users by type.
- * @param {Request} req - Express Request.
- * @param {Response} res - Express Response.
- * @param {NextFunction} next
- * @returns users
- */
-export const getUserByUserType = async (req: Request, res: Response, next: NextFunction) => {
-  const { params } = req;
-  const { userType, names } = params;
-
-  try {
-    const users: Array<IUserDocument> | null = await User.find({
-      userType: userType,
-    });
-
-    if (names != null || names == "") {
-      users.filter((user) => {
-        return user.firstName.includes(names) && user.lastName.includes(names);
-      });
-    }
-
-    if (users) {
-      return res.status(200).json(users);
-    }
-    return res.status(404).json({ message: "No users found!" });
-  } catch (exception) {
-    return next(exception);
-  }
-};
-
-/**
- * Get all users of type Worker.
- * @param {Request} req - Express Request.
- * @param {Response} res - Express Response.
- * @param {NextFunction} next
- * @returns workers
- */
-export const getAllWorkers = async (_req: Request, res: Response, next: NextFunction) => {
-  try {
-    const workers: Array<IUserDocument> | null = await User.find({
-      userType: "worker",
-    });
-    if (workers) {
-      return res.status(200).json(workers);
-    }
-    return res.status(404).json({ message: "No workers found!" });
-  } catch (exception) {
-    return next(exception);
-  }
-};
-
-/**
- * Get latest joined workers.
- * @param {Request} req - Express Request.
- * @param {Response} res - Express Response.
- * @param {NextFunction} next
- * @returns Latest joined workers
- */
-export const getLatestJoinedWorkers = async (_req: Request, res: Response, next: NextFunction) => {
-  try {
-    const workers: Array<IUserDocument> | null = await User.find({ userType: "worker" })
-      .sort({ createdAt: -1 })
-      .limit(30);
-    if (workers) {
-      return res.status(200).json(workers);
-    }
-    return res.status(404).json({ message: "No workers found!" });
-  } catch (exception) {
-    return next(exception);
-  }
-};
-
-/**
- * Get all users of type Business.
- * @param {Request} req - Express Request.
- * @param {Response} res - Express Response.
- * @param {NextFunction} next
- * @returns businesses
- */
-export const getAllBusinesses = async (_req: Request, res: Response, next: NextFunction) => {
-  try {
-    const businesses: Array<IUserDocument> | null = await User.find({
-      userType: "business",
-    });
-    if (businesses) {
-      return res.status(200).json(businesses);
-    }
-    return res.status(404).json({ message: "No businesses found!" });
-  } catch (exception) {
-    return next(exception);
-  }
-};
-
-/**
- * Get all users of type Agency.
- * @param {Request} req - Express Request.
- * @param {Response} res - Express Response.
- * @param {NextFunction} next
- * @returns agencies
- */
-export const getAllAgencies = async (_req: Request, res: Response, next: NextFunction) => {
-  try {
-    const agencies: Array<IUserDocument> | null = await User.find({
-      userType: "agency",
-    });
-    if (agencies) {
-      return res.status(200).json(agencies);
-    }
-    return res.status(404).json({ message: "No agencies found!" });
-  } catch (exception) {
-    return next(exception);
-  }
-};
-
-/**
- * Get all users of type Business.
- * @param {Request} req - Express Request.
- * @param {Response} res - Express Response.
- * @param {NextFunction} next
- * @returns businesses
- */
-export const getAllBusinessesAndAgencies = async (_req: Request, res: Response, next: NextFunction) => {
-  try {
-    const businesses: Array<IUserDocument> | null = await User.find({
-      userType: { $in: ["business", "agency"] },
-    });
-    if (businesses) {
-      return res.status(200).json(businesses);
-    }
-    return res.status(404).json({ message: "No businesses or agencies found!" });
-  } catch (exception) {
-    return next(exception);
-  }
-};
-
-/**
- * Get all users of type Admin.
- * @param {Request} req - Express Request.
- * @param {Response} res - Express Response.
- * @param {NextFunction} next
- * @returns admins
- */
-export const getAllAdmins = async (_req: Request, res: Response, next: NextFunction) => {
-  try {
-    const admins: Array<IUserDocument> | null = await User.find({
-      userType: "admin",
-    });
-    if (admins) {
-      return res.status(200).json(admins);
-    }
-    return res.status(404).json({ message: "No admins found!" });
-  } catch (exception) {
-    return next(exception);
-  }
-};
-
-/**
- * Update user type by id.
- * @param {Request} req - Express Request.
- * @param {Response} res - Express Response.
- * @param {NextFunction} next
- * @returns Updated user
- */
-export const updateUser = async (req: Request<{ userId: string }, IUser>, res: Response, next: NextFunction) => {
-  const { params, body } = req;
-  const { userId } = params;
-  const { userType } = body;
-
-  try {
-    const user: IUserDocument | null = await User.findByIdAndUpdate(
-      { _id: userId },
-      { userType },
-      { new: true, runValidators: true, lean: true }
-    );
-    if (user) {
-      console.log(`USER with id ${user._id} was updated!`);
-    }
-    return res.status(user ? 200 : 404).send();
-  } catch (exception) {
-    return next(exception);
-  }
-};
-
-/**
- * Update user status by id.
- * @param {Request} req - Express Request.
- * @param {Response} res - Express Response.
- * @param {NextFunction} next
- * @returns Updated user status
- */
-export const updateUserStatus = async (req: Request<{ userId: string }, IUser>, res: Response, next: NextFunction) => {
-  const { params, body } = req;
-  const { userId } = params;
-  const { active } = body;
-  try {
-    if (!userId) {
-      return res.status(400).send();
-    }
-
-    const user: IUserDocument | null = await User.findByIdAndUpdate(
-      { _id: userId },
-      { active },
-      { new: true, runValidators: true, lean: true }
-    );
-    if (user) {
-      console.log(`USER with id ${user._id} was deactivated!`);
-    }
-    return res.status(user ? 200 : 404).send();
-  } catch (exception) {
-    return next(exception);
-  }
-};
-
-/**
- * Update user profile by id.
- * @param {Request} req - Express Request.
- * @param {Response} res - Express Response.
- * @param {NextFunction} next
- * @returns Updated user profile
- */
-export const updateUserProfile = async (req: Request<{ userId: string }, IUser>, res: Response, next: NextFunction) => {
-  const { params, body } = req;
-  const { userId } = params;
-
-  const updatableFields = removeEmptyProperties({
-    firstName: body.firstName,
-    lastName: body.lastName,
-    email: body.email,
-    street: body.street,
-    zipCode: body.zipCode,
-    city: body.city,
-    phoneNumber: body.phoneNumber,
-    website: body.website,
-    licenses: body.licenses,
-    category: body.category,
-    profilePicture: body.profilePicture,
-  });
-
-  try {
-    const user: IUserDocument | null = await User.findByIdAndUpdate(
-      { _id: userId },
-      { ...updatableFields },
-      { new: true, runValidators: true, lean: true }
-    );
-    if (user) {
-      console.log(`USER with id ${user._id} updated!`);
-    }
-    return res.status(user ? 200 : 404).send();
-  } catch (exception) {
-    return next(exception);
-  }
-};
-
-/**
- * Delete user by id.
- * @param {Request} req - Express Request.
- * @param {Response} res - Express Response.
- * @param {NextFunction} next
- * @returns Deleted user
- */
-export const deleteUser = async (req: Request, res: Response, next: NextFunction) => {
-  const { params } = req;
-  const { userId } = params;
-
-  try {
-    const user: IUserDocument | null = await User.findByIdAndDelete({
-      _id: userId,
-    });
-
-    if (!user) {
-      return res.status(404).send({ message: `User with ID ${userId}  is not existing!` });
-    } else {
-      return res.status(200).send({ message: `User with ${user._id} was deleted successfuly!` });
-    }
-  } catch (exception) {
-    return next(exception);
-  }
-};
-
-/**
- * Update user's feeling.
- * @param {Request} req - Express Request.
- * @param {Response} res - Express Response.
- * @param {NextFunction} next
- * @returns Updated user's feeling
- */
-export const postUserFeeling = async (req: Request, res: Response, next: NextFunction) => {
-  const { body } = req;
-
-  const myFeeling: IFeeling = {
-    worker: res.locals.userId,
-    feeling: body.feeling,
-    comment: body.comment,
-  };
-  try {
-    const user: IUserDocument | null = await User.findByIdAndUpdate(
-      res.locals.userId,
-      { $push: { feelings: myFeeling } },
-      { new: true, omitUndefined: true, runValidators: true, lean: true }
-    );
-    if (user) {
-      console.log(`User's feeling was updated successfully!`);
-    }
-    return res.status(user ? 200 : 404).send();
-  } catch (exception) {
-    return next(exception);
-  }
-};
-
-/**
- * Get user's feelings.
- * @param {Request} _req - Express Request.
- * @param {Response} res - Express Response.
- * @param {NextFunction} next
- * @returns User's feelings
- */
-export const getUserFeelings = async (_req: Request, res: Response, next: NextFunction) => {
-  const id: string = res.locals.userId;
-
-  try {
-    const doc = await User.findById(id);
-
-    if (!doc) {
-      return res.status(404).send({});
-    }
-
-    return res.status(200).send(doc.feelings);
-  } catch (exception) {
-    return next(exception);
-  }
-};
-
-/**
- * Delete user's feelings.
- * @param {Request} _req - Express Request.
- * @param {Response} res - Express Response.
- * @param {NextFunction} next
- * @returns User's feelings
- */
-export const deleteUserFeeling = async (req: Request, res: Response, next: NextFunction) => {
-  const { params } = req;
-  const id: string = res.locals.userId;
-
-  try {
-    const doc = await User.findByIdAndUpdate(
-      id,
-      { $pull: { feelings: { _id: params.feelingId } } },
-      { new: true, omitUndefined: true, runValidators: true, lean: true }
-    );
-    if (!doc) {
-      return res.status(404).send({});
-    }
-    return res.status(200).send(doc.feelings);
-  } catch (exception) {
-    return next(exception);
-  }
-};
-
-export const getUserFeelingById = async (_req: Request, res: Response, next: NextFunction) => {
-  const { params } = _req;
-  const feelingId: string = params.id;
-
-  try {
-    const users = await User.find({ "feelings._id": feelingId }, { feelings: { $elemMatch: { _id: feelingId } } });
-
-    if (!users) {
-      return res.status(404).send({});
-    }
-
-    return res.status(200).send(users[0].feelings[0]);
-  } catch (exception) {
-    return next(exception);
-  }
-};
-=======
-import { NextFunction, Request, Response } from "express";
-import mongoose, { CallbackError } from "mongoose";
-import User from "../models/User";
-import { IAgreement, IEmploymentAgreement, IFeeling, IUser, IUserDocument } from "../objecttypes/modelTypes";
-import { hash } from "bcryptjs";
-import { copyProperties, removeEmptyProperties } from "../utils/common";
-import Agreement from "../models/Agreement";
-import EmploymentAgreement from "../models/EmploymentAgreement";
-
-const updatableFields = ["firstName", "lastName", "email", "userType"];
-
-/**
- * Post a new user to database.
- * @param {Request} req - Express Request.
- * @param {Response} res - Express Response.
- * @param {NextFunction} next
- * @returns New user document
- */
-export const createUser = async (req: Request, res: Response, next: NextFunction) => {
-  const { body } = req;
-  try {
-    const passwordLength: number = body.password ? body.password.length : 0;
-    if (passwordLength < 3) {
-      return res.status(400).json({ message: "Password length less than 3 characters" });
-    }
-    const saltRounds: number = 10;
-    const passwordHash: string = await hash(body.password, saltRounds);
-    const userDocument: IUserDocument = new User({
-      ...copyProperties(body, updatableFields),
-      passwordHash,
-    });
-    const user = await userDocument.save();
-    if (!user) {
-      return res.status(400).send({ error: "Failed to create a user!" });
-    }
-    return res.status(200).send(user);
-  } catch (exception) {
-    return next(exception);
-  }
-};
-
-/**
- * Get all users.
- * @param {Request} req - Express Request.
- * @param {Response} res - Express Response.
- * @param {NextFunction} next
- * @returns All users
- */
-export const getAllUsers = async (_req: Request, res: Response, next: NextFunction) => {
-  try {
-    const users: Array<IUserDocument> | null = await User.find({});
-    if (users) {
-      return res.status(200).json(users);
-    }
-    return res.status(404).json({ message: "No users found!" });
-  } catch (exception) {
-    return next(exception);
-  }
-};
-
-/**
- * Get user by id.
- * @param {Request} req - Express Request.
- * @param {Response} res - Express Response.
- * @param {NextFunction} next
- * @returns User
- */
-export const getUserById = (req: Request, res: Response, next: NextFunction) => {
-  const { params, body } = req;
-  const id: string = params.id;
-
-  try {
-    User.findById(id, (error: CallbackError, doc: IUserDocument | null) => {
-      if (error) {
-        return res.status(500).json({ message: error.message });
-      }
-      if (!doc) {
-        return res.status(404).send({ message: `No user with ID ${id} found!` });
-      }
-
-      if (doc._id.toString() === body.user._id.toString()) {
-        return res.status(200).send(doc);
-      }
-
-      switch (body.user.userType) {
-        case "worker":
-          if (doc.userType === "agency" || doc.userType === "business") {
-            return res.status(200).send(doc);
-          }
-          break;
-        case "agency":
-          if (doc.userType === "worker" || doc.userType === "business") {
-            return res.status(200).send(doc);
-          }
-          break;
-        case "business":
-          if (doc.userType === "worker" || doc.userType === "agency") {
-            return res.status(200).send(doc);
-          }
-          break;
-        case "admin":
-          return res.status(200).send(doc);
-      }
-
-      return res.status(403).json();
-    });
-  } catch (exception) {
-    return next(exception);
-  }
-};
-
-/**
- * Get agency's user contacts.
- * @param {Request} req - Express Request.
- * @param {Response} res - Express Response.
- * @param {NextFunction} next
- * @returns Array of users in JSON
- */
-export const getAgencyContacts = async (req: Request, res: Response, next: NextFunction) => {
-  const { body } = req;
-  let users: any[] = new Array<IUserDocument>();
-  try {
-    const agreements: Array<IAgreement> = await Agreement.find({ creator: body.user._id, status: "signed" }).lean();
-    for (const key in agreements) {
-      const contactIdStr = JSON.stringify(agreements[key].target._id).slice(1, -1);
-      const contactId = new mongoose.Types.ObjectId(contactIdStr);
-      let user = await User.find({ _id: contactId })
-        .lean()
-        .select("_id userType email firstName lastName companyName category");
-      users.push(user);
-    }
-    if (users) {
-      return res.status(200).json(users);
-    } else {
-      return res.status(404).json({ message: "No users found!" });
-    }
-  } catch (exception) {
-    return next(exception);
-  }
-};
-
-/**
- * Get business's user contacts.
- * @param {Request} req - Express Request.
- * @param {Response} res - Express Response.
- * @param {NextFunction} next
- * @returns Array of users in JSON
- */
-export const getBusinessContacts = async (req: Request, res: Response, next: NextFunction) => {
-  const { body } = req;
-  let users: any[] = new Array<IUserDocument>();
-
-  try {
-    const agreements: Array<IAgreement> = await Agreement.find({ target: body.user._id, status: "signed" }).lean();
-    for (const key in agreements) {
-      const contactIdStr = JSON.stringify(agreements[key].creator._id).slice(1, -1);
-      const contactId = new mongoose.Types.ObjectId(contactIdStr);
-      const user = await User.find({ _id: contactId })
-        .lean()
-        .select("_id userType email firstName lastName companyName category");
-      users.push(user);
-    }
-
-    const employmentAgreements: Array<IEmploymentAgreement> = await EmploymentAgreement.find({
-      business: body.user._id,
-      status: "signed",
-    }).lean();
-    for (const key in employmentAgreements) {
-      const contactIdStr = JSON.stringify(employmentAgreements[key].worker._id).slice(1, -1);
-      const contactId = new mongoose.Types.ObjectId(contactIdStr);
-      const user = await User.find({ _id: contactId })
-        .lean()
-        .select("_id userType email firstName lastName companyName category");
-      users.push(user);
-    }
-
-    if (users) {
-      return res.status(200).json(users);
-    } else {
-      return res.status(404).json({ message: "No users found!" });
-    }
-  } catch (exception) {
-    return next(exception);
-  }
-};
-
-/**
- * Get worker's user contacts.
- * @param {Request} req - Express Request.
- * @param {Response} res - Express Response.
- * @param {NextFunction} next
- * @returns Array of users in JSON
- */
-export const getWorkerContacts = async (req: Request, res: Response, next: NextFunction) => {
-  const { body } = req;
-  let users: any[] = new Array<IUserDocument>();
-
-  try {
-    const agreements: Array<IAgreement> = await Agreement.find({ target: body.user._id, status: "signed" }).lean();
-    for (const key in agreements) {
-      const contactIdStr = JSON.stringify(agreements[key].creator._id).slice(1, -1);
-      const contactId = new mongoose.Types.ObjectId(contactIdStr);
-      const user = await User.find({ _id: contactId })
-        .lean()
-        .select("_id userType email firstName lastName companyName category");
-      users.push(user);
-    }
-
-    const employmentAgreements: Array<IEmploymentAgreement> = await EmploymentAgreement.find({
-      worker: body.user._id,
-      status: "signed",
-    }).lean();
-
-    for (const key in employmentAgreements) {
-      const businessIdStr = JSON.stringify(employmentAgreements[key].business._id).slice(1, -1);
-      const businessId = new mongoose.Types.ObjectId(businessIdStr);
-      const businessUser = await User.find({ _id: businessId })
-        .lean()
-        .select("_id userType email firstName lastName companyName category");
-
-      const agencyIdStr = JSON.stringify(employmentAgreements[key].creator._id).slice(1, -1);
-      const agencyId = new mongoose.Types.ObjectId(agencyIdStr);
-      const agencyUser = await User.find({ _id: agencyId })
-        .lean()
-        .select("_id userType email firstName lastName companyName category");
-
-      users.push(businessUser);
-      users.push(agencyUser);
-    }
-
-    if (users) {
-      return res.status(200).json(users);
-    } else {
-      return res.status(404).json({ message: "No users found!" });
-    }
-  } catch (exception) {
-    return next(exception);
-  }
-};
-
-/**
- * Get users own information.
- * @param {Request} _req - Express Request.
- * @param {Response} res - Express Response.
- * @param {NextFunction} next
- * @returns Users personal information
- */
-export const getUserProfile = async (_req: Request, res: Response, next: NextFunction) => {
-  const id: string = res.locals.userId;
-
-  try {
-    const doc = await User.findById(id);
-
-    if (!doc) {
-      return res.status(404).send({ message: `User not found!` });
-    }
-
-    return res.status(200).send(doc);
-  } catch (exception) {
-    return next(exception);
-  }
-};
-
-/**
- * Get users notifications.
- * @param {Request} _req - Express Request.
- * @param {Response} res - Express Response.
- * @param {NextFunction} next
- * @returns Users notifications
- */
-export const getUserNotifications = async (_req: Request, res: Response, next: NextFunction) => {
-  const id: string = res.locals.userId;
-
-  try {
-    const doc: IUserDocument | null = await User.findById(id).populate({
-      path: "notifications",
-      populate: {
-        path: "sender",
-        select: ["firstName", "lastName"],
-      },
-    });
-    console.log("doc: ", doc);
-    if (!doc) {
-      return res.status(404).send({});
-    }
-
-    return res.status(200).send(doc.notifications);
-  } catch (exception) {
-    return next(exception);
-  }
-};
-
-export const deleteUserNotification = async (req: Request, res: Response, next: NextFunction) => {
-  const { params } = req;
-  const id: string = res.locals.userId;
-
-  try {
-    const doc = await User.findByIdAndUpdate(
-      id,
-      { $pull: { notifications: { _id: params.id } } },
-      { new: true, omitUndefined: true, runValidators: true, lean: true }
-    );
-    if (!doc) {
-      return res.status(404).send({});
-    }
-    return res.status(200).send();
-  } catch (exception) {
-    return next(exception);
-  }
-};
-
-/**
- * Get all users by type.
- * @param {Request} req - Express Request.
- * @param {Response} res - Express Response.
- * @param {NextFunction} next
- * @returns users
- */
-export const getUserByUserType = async (req: Request, res: Response, next: NextFunction) => {
-  const { params } = req;
-  const { userType, names } = params;
-
-  try {
-    const users: Array<IUserDocument> | null = await User.find({
-      userType: userType,
-    });
-
-    if (names != null || names == "") {
-      users.filter((user) => {
-        return user.firstName.includes(names) && user.lastName.includes(names);
-      });
-    }
-
-    if (users) {
-      return res.status(200).json(users);
-    }
-    return res.status(404).json({ message: "No users found!" });
-  } catch (exception) {
-    return next(exception);
-  }
-};
-
-/**
- * Get all users of type Worker.
- * @param {Request} req - Express Request.
- * @param {Response} res - Express Response.
- * @param {NextFunction} next
- * @returns workers
- */
-export const getAllWorkers = async (_req: Request, res: Response, next: NextFunction) => {
-  try {
-    const workers: Array<IUserDocument> | null = await User.find({
-      userType: "worker",
-    });
-    if (workers) {
-      return res.status(200).json(workers);
-    }
-    return res.status(404).json({ message: "No workers found!" });
-  } catch (exception) {
-    return next(exception);
-  }
-};
-
-/**
- * Get latest joined workers.
- * @param {Request} req - Express Request.
- * @param {Response} res - Express Response.
- * @param {NextFunction} next
- * @returns Latest joined workers
- */
-export const getLatestJoinedWorkers = async (_req: Request, res: Response, next: NextFunction) => {
-  try {
-    const workers: Array<IUserDocument> | null = await User.find({ userType: "worker" })
-      .sort({ createdAt: -1 })
-      .limit(30);
-    if (workers) {
-      return res.status(200).json(workers);
-    }
-    return res.status(404).json({ message: "No workers found!" });
-  } catch (exception) {
-    return next(exception);
-  }
-};
-
-/**
- * Get all users of type Business.
- * @param {Request} req - Express Request.
- * @param {Response} res - Express Response.
- * @param {NextFunction} next
- * @returns businesses
- */
-export const getAllBusinesses = async (_req: Request, res: Response, next: NextFunction) => {
-  try {
-    const businesses: Array<IUserDocument> | null = await User.find({
-      userType: "business",
-    });
-    if (businesses) {
-      return res.status(200).json(businesses);
-    }
-    return res.status(404).json({ message: "No businesses found!" });
-  } catch (exception) {
-    return next(exception);
-  }
-};
-
-/**
- * Get all users of type Agency.
- * @param {Request} req - Express Request.
- * @param {Response} res - Express Response.
- * @param {NextFunction} next
- * @returns agencies
- */
-export const getAllAgencies = async (_req: Request, res: Response, next: NextFunction) => {
-  try {
-    const agencies: Array<IUserDocument> | null = await User.find({
-      userType: "agency",
-    });
-    if (agencies) {
-      return res.status(200).json(agencies);
-    }
-    return res.status(404).json({ message: "No agencies found!" });
-  } catch (exception) {
-    return next(exception);
-  }
-};
-
-/**
- * Get all users of type Business.
- * @param {Request} req - Express Request.
- * @param {Response} res - Express Response.
- * @param {NextFunction} next
- * @returns businesses
- */
-export const getAllBusinessesAndAgencies = async (_req: Request, res: Response, next: NextFunction) => {
-  try {
-    const businesses: Array<IUserDocument> | null = await User.find({
-      userType: { $in: ["business", "agency"] },
-    });
-    if (businesses) {
-      return res.status(200).json(businesses);
-    }
-    return res.status(404).json({ message: "No businesses or agencies found!" });
-  } catch (exception) {
-    return next(exception);
-  }
-};
-
-/**
- * Get all users of type Admin.
- * @param {Request} req - Express Request.
- * @param {Response} res - Express Response.
- * @param {NextFunction} next
- * @returns admins
- */
-export const getAllAdmins = async (_req: Request, res: Response, next: NextFunction) => {
-  try {
-    const admins: Array<IUserDocument> | null = await User.find({
-      userType: "admin",
-    });
-    if (admins) {
-      return res.status(200).json(admins);
-    }
-    return res.status(404).json({ message: "No admins found!" });
-  } catch (exception) {
-    return next(exception);
-  }
-};
-
-/**
- * Update user type by id.
- * @param {Request} req - Express Request.
- * @param {Response} res - Express Response.
- * @param {NextFunction} next
- * @returns Updated user
- */
-export const updateUser = async (req: Request<{ userId: string }, IUser>, res: Response, next: NextFunction) => {
-  const { params, body } = req;
-  const { userId } = params;
-  const { userType } = body;
-
-  try {
-    const user: IUserDocument | null = await User.findByIdAndUpdate(
-      { _id: userId },
-      { userType },
-      { new: true, runValidators: true, lean: true }
-    );
-    if (user) {
-      console.log(`USER with id ${user._id} was updated!`);
-    }
-    return res.status(user ? 200 : 404).send();
-  } catch (exception) {
-    return next(exception);
-  }
-};
-
-/**
- * Update user status by id.
- * @param {Request} req - Express Request.
- * @param {Response} res - Express Response.
- * @param {NextFunction} next
- * @returns Updated user status
- */
-export const updateUserStatus = async (req: Request<{ userId: string }, IUser>, res: Response, next: NextFunction) => {
-  const { params, body } = req;
-  const { userId } = params;
-  const { active } = body;
-  try {
-    if (!userId) {
-      return res.status(400).send();
-    }
-
-    const user: IUserDocument | null = await User.findByIdAndUpdate(
-      { _id: userId },
-      { active },
-      { new: true, runValidators: true, lean: true }
-    );
-    if (user) {
-      console.log(`USER with id ${user._id} was deactivated!`);
-    }
-    return res.status(user ? 200 : 404).send();
-  } catch (exception) {
-    return next(exception);
-  }
-};
-
-/**
- * Update user profile by id.
- * @param {Request} req - Express Request.
- * @param {Response} res - Express Response.
- * @param {NextFunction} next
- * @returns Updated user profile
- */
-export const updateUserProfile = async (req: Request<{ userId: string }, IUser>, res: Response, next: NextFunction) => {
-  const { params, body } = req;
-  const { userId } = params;
-
-  const updatableFields = removeEmptyProperties({
-    firstName: body.firstName,
-    lastName: body.lastName,
-    email: body.email,
-    street: body.street,
-    zipCode: body.zipCode,
-    city: body.city,
-    phoneNumber: body.phoneNumber,
-    website: body.website,
-    licenses: body.licenses,
-    category: body.category,
-    profilePicture: body.profilePicture,
-  });
-
-  try {
-    const user: IUserDocument | null = await User.findByIdAndUpdate(
-      { _id: userId },
-      { ...updatableFields },
-      { new: true, runValidators: true, lean: true }
-    );
-    if (user) {
-      console.log(`USER with id ${user._id} updated!`);
-    }
-    return res.status(user ? 200 : 404).send();
-  } catch (exception) {
-    return next(exception);
-  }
-};
-
-/**
- * Delete user by id.
- * @param {Request} req - Express Request.
- * @param {Response} res - Express Response.
- * @param {NextFunction} next
- * @returns Deleted user
- */
-export const deleteUser = async (req: Request, res: Response, next: NextFunction) => {
-  const { params } = req;
-  const { userId } = params;
-
-  try {
-    const user: IUserDocument | null = await User.findByIdAndDelete({
-      _id: userId,
-    });
-
-    if (!user) {
-      return res.status(404).send({ message: `User with ID ${userId}  is not existing!` });
-    } else {
-      return res.status(200).send({ message: `User with ${user._id} was deleted successfuly!` });
-    }
-  } catch (exception) {
-    return next(exception);
-  }
-};
-
-/**
- * Update user's feeling.
- * @param {Request} req - Express Request.
- * @param {Response} res - Express Response.
- * @param {NextFunction} next
- * @returns Updated user's feeling
- */
-export const postUserFeeling = async (req: Request, res: Response, next: NextFunction) => {
-  const { body } = req;
-
-  const myFeeling: IFeeling = {
-    worker: res.locals.userId,
-    feeling: body.feeling,
-    comment: body.comment,
-  };
-  try {
-    const user: IUserDocument | null = await User.findByIdAndUpdate(
-      res.locals.userId,
-      { $push: { feelings: myFeeling } },
-      { new: true, omitUndefined: true, runValidators: true, lean: true }
-    );
-    if (user) {
-      console.log(`User's feeling was updated successfully!`);
-    }
-    return res.status(user ? 200 : 404).send();
-  } catch (exception) {
-    return next(exception);
-  }
-};
-
-/**
- * Get user's feelings.
- * @param {Request} _req - Express Request.
- * @param {Response} res - Express Response.
- * @param {NextFunction} next
- * @returns User's feelings
- */
-export const getUserFeelings = async (_req: Request, res: Response, next: NextFunction) => {
-  const id: string = res.locals.userId;
-
-  try {
-    const doc = await User.findById(id);
-
-    if (!doc) {
-      return res.status(404).send({});
-    }
-
-    return res.status(200).send(doc.feelings);
-  } catch (exception) {
-    return next(exception);
-  }
-};
-
-/**
- * Delete user's feelings.
- * @param {Request} _req - Express Request.
- * @param {Response} res - Express Response.
- * @param {NextFunction} next
- * @returns User's feelings
- */
-export const deleteUserFeeling = async (req: Request, res: Response, next: NextFunction) => {
-  const { params } = req;
-  const id: string = res.locals.userId;
-
-  try {
-    const doc = await User.findByIdAndUpdate(
-      id,
-      { $pull: { feelings: { _id: params.feelingId } } },
-      { new: true, omitUndefined: true, runValidators: true, lean: true }
-    );
-    if (!doc) {
-      return res.status(404).send({});
-    }
-    return res.status(200).send(doc.feelings);
-  } catch (exception) {
-    return next(exception);
-  }
-};
-
-export const getUserFeelingById = async (_req: Request, res: Response, next: NextFunction) => {
-  const { params } = _req;
-  const feelingId: string = params.id;
-
-  try {
-    const users = await User.find({ "feelings._id": feelingId }, { feelings: { $elemMatch: { _id: feelingId } } });
-
-    if (!users) {
-      return res.status(404).send({});
-    }
-
-    return res.status(200).send(users[0].feelings[0]);
-  } catch (exception) {
-    return next(exception);
-  }
-};
->>>>>>> b621c19e
+
+import { NextFunction, Request, Response } from "express";
+import mongoose, { CallbackError } from "mongoose";
+import User from "../models/User";
+import { IAgreement, IEmploymentAgreement, IFeeling, IUser, IUserDocument } from "../objecttypes/modelTypes";
+import { hash } from "bcryptjs";
+import { copyProperties, removeEmptyProperties } from "../utils/common";
+import Agreement from "../models/Agreement";
+import EmploymentAgreement from "../models/EmploymentAgreement";
+
+const updatableFields = ["firstName", "lastName", "email", "userType"];
+
+/**
+ * Post a new user to database.
+ * @param {Request} req - Express Request.
+ * @param {Response} res - Express Response.
+ * @param {NextFunction} next
+ * @returns New user document
+ */
+export const createUser = async (req: Request, res: Response, next: NextFunction) => {
+  const { body } = req;
+  try {
+    const passwordLength: number = body.password ? body.password.length : 0;
+    if (passwordLength < 3) {
+      return res.status(400).json({ message: "Password length less than 3 characters" });
+    }
+    const saltRounds: number = 10;
+    const passwordHash: string = await hash(body.password, saltRounds);
+    const userDocument: IUserDocument = new User({
+      ...copyProperties(body, updatableFields),
+      passwordHash,
+    });
+    const user = await userDocument.save();
+    if (!user) {
+      return res.status(400).send({ error: "Failed to create a user!" });
+    }
+    return res.status(200).send(user);
+  } catch (exception) {
+    return next(exception);
+  }
+};
+
+/**
+ * Get all users.
+ * @param {Request} req - Express Request.
+ * @param {Response} res - Express Response.
+ * @param {NextFunction} next
+ * @returns All users
+ */
+export const getAllUsers = async (_req: Request, res: Response, next: NextFunction) => {
+  try {
+    const users: Array<IUserDocument> | null = await User.find({});
+    if (users) {
+      return res.status(200).json(users);
+    }
+    return res.status(404).json({ message: "No users found!" });
+  } catch (exception) {
+    return next(exception);
+  }
+};
+
+/**
+ * Get user by id.
+ * @param {Request} req - Express Request.
+ * @param {Response} res - Express Response.
+ * @param {NextFunction} next
+ * @returns User
+ */
+export const getUserById = (req: Request, res: Response, next: NextFunction) => {
+  const { params, body } = req;
+  const id: string = params.id;
+
+  try {
+    User.findById(id, (error: CallbackError, doc: IUserDocument | null) => {
+      if (error) {
+        return res.status(500).json({ message: error.message });
+      }
+      if (!doc) {
+        return res.status(404).send({ message: `No user with ID ${id} found!` });
+      }
+
+      if (doc._id.toString() === body.user._id.toString()) {
+        return res.status(200).send(doc);
+      }
+
+      switch (body.user.userType) {
+        case "worker":
+          if (doc.userType === "agency" || doc.userType === "business") {
+            return res.status(200).send(doc);
+          }
+          break;
+        case "agency":
+          if (doc.userType === "worker" || doc.userType === "business") {
+            return res.status(200).send(doc);
+          }
+          break;
+        case "business":
+          if (doc.userType === "worker" || doc.userType === "agency") {
+            return res.status(200).send(doc);
+          }
+          break;
+        case "admin":
+          return res.status(200).send(doc);
+      }
+
+      return res.status(403).json();
+    });
+  } catch (exception) {
+    return next(exception);
+  }
+};
+
+/**
+ * Get agency's user contacts.
+ * @param {Request} req - Express Request.
+ * @param {Response} res - Express Response.
+ * @param {NextFunction} next
+ * @returns Array of users in JSON
+ */
+export const getAgencyContacts = async (req: Request, res: Response, next: NextFunction) => {
+  const { body } = req;
+  let users: any[] = new Array<IUserDocument>();
+  try {
+    const agreements: Array<IAgreement> = await Agreement.find({ creator: body.user._id, status: "signed" }).lean();
+    for (const key in agreements) {
+      const contactIdStr = JSON.stringify(agreements[key].target._id).slice(1, -1);
+      const contactId = new mongoose.Types.ObjectId(contactIdStr);
+      let user = await User.find({ _id: contactId })
+        .lean()
+        .select("_id userType email firstName lastName companyName category");
+      users.push(user);
+    }
+    if (users) {
+      return res.status(200).json(users);
+    } else {
+      return res.status(404).json({ message: "No users found!" });
+    }
+  } catch (exception) {
+    return next(exception);
+  }
+};
+
+/**
+ * Get business's user contacts.
+ * @param {Request} req - Express Request.
+ * @param {Response} res - Express Response.
+ * @param {NextFunction} next
+ * @returns Array of users in JSON
+ */
+export const getBusinessContacts = async (req: Request, res: Response, next: NextFunction) => {
+  const { body } = req;
+  let users: any[] = new Array<IUserDocument>();
+
+  try {
+    const agreements: Array<IAgreement> = await Agreement.find({ target: body.user._id, status: "signed" }).lean();
+    for (const key in agreements) {
+      const contactIdStr = JSON.stringify(agreements[key].creator._id).slice(1, -1);
+      const contactId = new mongoose.Types.ObjectId(contactIdStr);
+      const user = await User.find({ _id: contactId })
+        .lean()
+        .select("_id userType email firstName lastName companyName category");
+      users.push(user);
+    }
+
+    const employmentAgreements: Array<IEmploymentAgreement> = await EmploymentAgreement.find({
+      business: body.user._id,
+      status: "signed",
+    }).lean();
+    for (const key in employmentAgreements) {
+      const contactIdStr = JSON.stringify(employmentAgreements[key].worker._id).slice(1, -1);
+      const contactId = new mongoose.Types.ObjectId(contactIdStr);
+      const user = await User.find({ _id: contactId })
+        .lean()
+        .select("_id userType email firstName lastName companyName category");
+      users.push(user);
+    }
+
+    if (users) {
+      return res.status(200).json(users);
+    } else {
+      return res.status(404).json({ message: "No users found!" });
+    }
+  } catch (exception) {
+    return next(exception);
+  }
+};
+
+/**
+ * Get worker's user contacts.
+ * @param {Request} req - Express Request.
+ * @param {Response} res - Express Response.
+ * @param {NextFunction} next
+ * @returns Array of users in JSON
+ */
+export const getWorkerContacts = async (req: Request, res: Response, next: NextFunction) => {
+  const { body } = req;
+  let users: any[] = new Array<IUserDocument>();
+
+  try {
+    const agreements: Array<IAgreement> = await Agreement.find({ target: body.user._id, status: "signed" }).lean();
+    for (const key in agreements) {
+      const contactIdStr = JSON.stringify(agreements[key].creator._id).slice(1, -1);
+      const contactId = new mongoose.Types.ObjectId(contactIdStr);
+      const user = await User.find({ _id: contactId })
+        .lean()
+        .select("_id userType email firstName lastName companyName category");
+      users.push(user);
+    }
+
+    const employmentAgreements: Array<IEmploymentAgreement> = await EmploymentAgreement.find({
+      worker: body.user._id,
+      status: "signed",
+    }).lean();
+
+    for (const key in employmentAgreements) {
+      const businessIdStr = JSON.stringify(employmentAgreements[key].business._id).slice(1, -1);
+      const businessId = new mongoose.Types.ObjectId(businessIdStr);
+      const businessUser = await User.find({ _id: businessId })
+        .lean()
+        .select("_id userType email firstName lastName companyName category");
+
+      const agencyIdStr = JSON.stringify(employmentAgreements[key].creator._id).slice(1, -1);
+      const agencyId = new mongoose.Types.ObjectId(agencyIdStr);
+      const agencyUser = await User.find({ _id: agencyId })
+        .lean()
+        .select("_id userType email firstName lastName companyName category");
+
+      users.push(businessUser);
+      users.push(agencyUser);
+    }
+
+    if (users) {
+      return res.status(200).json(users);
+    } else {
+      return res.status(404).json({ message: "No users found!" });
+    }
+  } catch (exception) {
+    return next(exception);
+  }
+};
+
+/**
+ * Get users own information.
+ * @param {Request} _req - Express Request.
+ * @param {Response} res - Express Response.
+ * @param {NextFunction} next
+ * @returns Users personal information
+ */
+export const getUserProfile = async (_req: Request, res: Response, next: NextFunction) => {
+  const id: string = res.locals.userId;
+
+  try {
+    const doc = await User.findById(id);
+
+    if (!doc) {
+      return res.status(404).send({ message: `User not found!` });
+    }
+
+    return res.status(200).send(doc);
+  } catch (exception) {
+    return next(exception);
+  }
+};
+
+/**
+ * Get users notifications.
+ * @param {Request} _req - Express Request.
+ * @param {Response} res - Express Response.
+ * @param {NextFunction} next
+ * @returns Users notifications
+ */
+export const getUserNotifications = async (_req: Request, res: Response, next: NextFunction) => {
+  const id: string = res.locals.userId;
+
+  try {
+    const doc: IUserDocument | null = await User.findById(id).populate({
+      path: "notifications",
+      populate: {
+        path: "sender",
+        select: ["firstName", "lastName"],
+      },
+    });
+    console.log("doc: ", doc);
+    if (!doc) {
+      return res.status(404).send({});
+    }
+
+    return res.status(200).send(doc.notifications);
+  } catch (exception) {
+    return next(exception);
+  }
+};
+
+export const deleteUserNotification = async (req: Request, res: Response, next: NextFunction) => {
+  const { params } = req;
+  const id: string = res.locals.userId;
+
+  try {
+    const doc = await User.findByIdAndUpdate(
+      id,
+      { $pull: { notifications: { _id: params.id } } },
+      { new: true, omitUndefined: true, runValidators: true, lean: true }
+    );
+    if (!doc) {
+      return res.status(404).send({});
+    }
+    return res.status(200).send();
+  } catch (exception) {
+    return next(exception);
+  }
+};
+
+/**
+ * Get all users by type.
+ * @param {Request} req - Express Request.
+ * @param {Response} res - Express Response.
+ * @param {NextFunction} next
+ * @returns users
+ */
+export const getUserByUserType = async (req: Request, res: Response, next: NextFunction) => {
+  const { params } = req;
+  const { userType, names } = params;
+
+  try {
+    const users: Array<IUserDocument> | null = await User.find({
+      userType: userType,
+    });
+
+    if (names != null || names == "") {
+      users.filter((user) => {
+        return user.firstName.includes(names) && user.lastName.includes(names);
+      });
+    }
+
+    if (users) {
+      return res.status(200).json(users);
+    }
+    return res.status(404).json({ message: "No users found!" });
+  } catch (exception) {
+    return next(exception);
+  }
+};
+
+/**
+ * Get all users of type Worker.
+ * @param {Request} req - Express Request.
+ * @param {Response} res - Express Response.
+ * @param {NextFunction} next
+ * @returns workers
+ */
+export const getAllWorkers = async (_req: Request, res: Response, next: NextFunction) => {
+  try {
+    const workers: Array<IUserDocument> | null = await User.find({
+      userType: "worker",
+    });
+    if (workers) {
+      return res.status(200).json(workers);
+    }
+    return res.status(404).json({ message: "No workers found!" });
+  } catch (exception) {
+    return next(exception);
+  }
+};
+
+/**
+ * Get latest joined workers.
+ * @param {Request} req - Express Request.
+ * @param {Response} res - Express Response.
+ * @param {NextFunction} next
+ * @returns Latest joined workers
+ */
+export const getLatestJoinedWorkers = async (_req: Request, res: Response, next: NextFunction) => {
+  try {
+    const workers: Array<IUserDocument> | null = await User.find({ userType: "worker" })
+      .sort({ createdAt: -1 })
+      .limit(30);
+    if (workers) {
+      return res.status(200).json(workers);
+    }
+    return res.status(404).json({ message: "No workers found!" });
+  } catch (exception) {
+    return next(exception);
+  }
+};
+
+/**
+ * Get all users of type Business.
+ * @param {Request} req - Express Request.
+ * @param {Response} res - Express Response.
+ * @param {NextFunction} next
+ * @returns businesses
+ */
+export const getAllBusinesses = async (_req: Request, res: Response, next: NextFunction) => {
+  try {
+    const businesses: Array<IUserDocument> | null = await User.find({
+      userType: "business",
+    });
+    if (businesses) {
+      return res.status(200).json(businesses);
+    }
+    return res.status(404).json({ message: "No businesses found!" });
+  } catch (exception) {
+    return next(exception);
+  }
+};
+
+/**
+ * Get all users of type Agency.
+ * @param {Request} req - Express Request.
+ * @param {Response} res - Express Response.
+ * @param {NextFunction} next
+ * @returns agencies
+ */
+export const getAllAgencies = async (_req: Request, res: Response, next: NextFunction) => {
+  try {
+    const agencies: Array<IUserDocument> | null = await User.find({
+      userType: "agency",
+    });
+    if (agencies) {
+      return res.status(200).json(agencies);
+    }
+    return res.status(404).json({ message: "No agencies found!" });
+  } catch (exception) {
+    return next(exception);
+  }
+};
+
+/**
+ * Get all users of type Business.
+ * @param {Request} req - Express Request.
+ * @param {Response} res - Express Response.
+ * @param {NextFunction} next
+ * @returns businesses
+ */
+export const getAllBusinessesAndAgencies = async (_req: Request, res: Response, next: NextFunction) => {
+  try {
+    const businesses: Array<IUserDocument> | null = await User.find({
+      userType: { $in: ["business", "agency"] },
+    });
+    if (businesses) {
+      return res.status(200).json(businesses);
+    }
+    return res.status(404).json({ message: "No businesses or agencies found!" });
+  } catch (exception) {
+    return next(exception);
+  }
+};
+
+/**
+ * Get all users of type Admin.
+ * @param {Request} req - Express Request.
+ * @param {Response} res - Express Response.
+ * @param {NextFunction} next
+ * @returns admins
+ */
+export const getAllAdmins = async (_req: Request, res: Response, next: NextFunction) => {
+  try {
+    const admins: Array<IUserDocument> | null = await User.find({
+      userType: "admin",
+    });
+    if (admins) {
+      return res.status(200).json(admins);
+    }
+    return res.status(404).json({ message: "No admins found!" });
+  } catch (exception) {
+    return next(exception);
+  }
+};
+
+/**
+ * Update user type by id.
+ * @param {Request} req - Express Request.
+ * @param {Response} res - Express Response.
+ * @param {NextFunction} next
+ * @returns Updated user
+ */
+export const updateUser = async (req: Request<{ userId: string }, IUser>, res: Response, next: NextFunction) => {
+  const { params, body } = req;
+  const { userId } = params;
+  const { userType } = body;
+
+  try {
+    const user: IUserDocument | null = await User.findByIdAndUpdate(
+      { _id: userId },
+      { userType },
+      { new: true, runValidators: true, lean: true }
+    );
+    if (user) {
+      console.log(`USER with id ${user._id} was updated!`);
+    }
+    return res.status(user ? 200 : 404).send();
+  } catch (exception) {
+    return next(exception);
+  }
+};
+
+/**
+ * Update user status by id.
+ * @param {Request} req - Express Request.
+ * @param {Response} res - Express Response.
+ * @param {NextFunction} next
+ * @returns Updated user status
+ */
+export const updateUserStatus = async (req: Request<{ userId: string }, IUser>, res: Response, next: NextFunction) => {
+  const { params, body } = req;
+  const { userId } = params;
+  const { active } = body;
+  try {
+    if (!userId) {
+      return res.status(400).send();
+    }
+
+    const user: IUserDocument | null = await User.findByIdAndUpdate(
+      { _id: userId },
+      { active },
+      { new: true, runValidators: true, lean: true }
+    );
+    if (user) {
+      console.log(`USER with id ${user._id} was deactivated!`);
+    }
+    return res.status(user ? 200 : 404).send();
+  } catch (exception) {
+    return next(exception);
+  }
+};
+
+/**
+ * Update user profile by id.
+ * @param {Request} req - Express Request.
+ * @param {Response} res - Express Response.
+ * @param {NextFunction} next
+ * @returns Updated user profile
+ */
+export const updateUserProfile = async (req: Request<{ userId: string }, IUser>, res: Response, next: NextFunction) => {
+  const { params, body } = req;
+  const { userId } = params;
+
+  const updatableFields = removeEmptyProperties({
+    firstName: body.firstName,
+    lastName: body.lastName,
+    email: body.email,
+    street: body.street,
+    zipCode: body.zipCode,
+    city: body.city,
+    phoneNumber: body.phoneNumber,
+    website: body.website,
+    licenses: body.licenses,
+    category: body.category,
+    profilePicture: body.profilePicture,
+  });
+
+  try {
+    const user: IUserDocument | null = await User.findByIdAndUpdate(
+      { _id: userId },
+      { ...updatableFields },
+      { new: true, runValidators: true, lean: true }
+    );
+    if (user) {
+      console.log(`USER with id ${user._id} updated!`);
+    }
+    return res.status(user ? 200 : 404).send();
+  } catch (exception) {
+    return next(exception);
+  }
+};
+
+/**
+ * Delete user by id.
+ * @param {Request} req - Express Request.
+ * @param {Response} res - Express Response.
+ * @param {NextFunction} next
+ * @returns Deleted user
+ */
+export const deleteUser = async (req: Request, res: Response, next: NextFunction) => {
+  const { params } = req;
+  const { userId } = params;
+
+  try {
+    const user: IUserDocument | null = await User.findByIdAndDelete({
+      _id: userId,
+    });
+
+    if (!user) {
+      return res.status(404).send({ message: `User with ID ${userId}  is not existing!` });
+    } else {
+      return res.status(200).send({ message: `User with ${user._id} was deleted successfuly!` });
+    }
+  } catch (exception) {
+    return next(exception);
+  }
+};
+
+/**
+ * Update user's feeling.
+ * @param {Request} req - Express Request.
+ * @param {Response} res - Express Response.
+ * @param {NextFunction} next
+ * @returns Updated user's feeling
+ */
+export const postUserFeeling = async (req: Request, res: Response, next: NextFunction) => {
+  const { body } = req;
+
+  const myFeeling: IFeeling = {
+    worker: res.locals.userId,
+    feeling: body.feeling,
+    comment: body.comment,
+  };
+  try {
+    const user: IUserDocument | null = await User.findByIdAndUpdate(
+      res.locals.userId,
+      { $push: { feelings: myFeeling } },
+      { new: true, omitUndefined: true, runValidators: true, lean: true }
+    );
+    if (user) {
+      console.log(`User's feeling was updated successfully!`);
+    }
+    return res.status(user ? 200 : 404).send();
+  } catch (exception) {
+    return next(exception);
+  }
+};
+
+/**
+ * Get user's feelings.
+ * @param {Request} _req - Express Request.
+ * @param {Response} res - Express Response.
+ * @param {NextFunction} next
+ * @returns User's feelings
+ */
+export const getUserFeelings = async (_req: Request, res: Response, next: NextFunction) => {
+  const id: string = res.locals.userId;
+
+  try {
+    const doc = await User.findById(id);
+
+    if (!doc) {
+      return res.status(404).send({});
+    }
+
+    return res.status(200).send(doc.feelings);
+  } catch (exception) {
+    return next(exception);
+  }
+};
+
+/**
+ * Delete user's feelings.
+ * @param {Request} _req - Express Request.
+ * @param {Response} res - Express Response.
+ * @param {NextFunction} next
+ * @returns User's feelings
+ */
+export const deleteUserFeeling = async (req: Request, res: Response, next: NextFunction) => {
+  const { params } = req;
+  const id: string = res.locals.userId;
+
+  try {
+    const doc = await User.findByIdAndUpdate(
+      id,
+      { $pull: { feelings: { _id: params.feelingId } } },
+      { new: true, omitUndefined: true, runValidators: true, lean: true }
+    );
+    if (!doc) {
+      return res.status(404).send({});
+    }
+    return res.status(200).send(doc.feelings);
+  } catch (exception) {
+    return next(exception);
+  }
+};
+
+export const getUserFeelingById = async (_req: Request, res: Response, next: NextFunction) => {
+  const { params } = _req;
+  const feelingId: string = params.id;
+
+  try {
+    const users = await User.find({ "feelings._id": feelingId }, { feelings: { $elemMatch: { _id: feelingId } } });
+
+    if (!users) {
+      return res.status(404).send({});
+    }
+
+    return res.status(200).send(users[0].feelings[0]);
+  } catch (exception) {
+    return next(exception);
+  }
+};