--- conflicted
+++ resolved
@@ -1,11 +1,7 @@
 import { NextFunction, Request, Response } from "express";
 import { CallbackError } from "mongoose";
 import User from "../models/User";
-<<<<<<< HEAD
-import { IUser, IUserDocument} from "../objecttypes/modelTypes";
-=======
 import { IFeelings, IUser, IUserDocument } from "../objecttypes/modelTypes";
->>>>>>> 4e9a7b88
 import { hash } from "bcryptjs";
 import { removeEmptyProperties } from "../utils/common";
 
@@ -150,6 +146,33 @@
 };
 
 /**
+ * Get users notifications.
+ * @param {Request} _req - Express Request.
+ * @param {Response} res - Express Response.
+ * @param {NextFunction} next
+ * @returns Users notifications
+ */
+export const getUserNotifications = async (
+  _req: Request,
+  res: Response,
+  next: NextFunction
+) => {
+  const id: string = res.locals.decoded.id;
+
+  try {
+    const doc = await User.findById(id);
+
+    if (!doc) {
+      return res.status(404).send({});
+    }
+
+    return res.status(200).send(doc.notifications);
+  } catch (exception) {
+    return next(exception);
+  }
+};
+
+/**
  * Get all users of type Worker.
  * @param {Request} req - Express Request.
  * @param {Response} res - Express Response.
@@ -391,23 +414,6 @@
 };
 
 /**
-<<<<<<< HEAD
- *  NOTIFICATIONS:
- */
-
-
-/**
- * Get users notifications.
- * @param {Request} _req - Express Request.
- * @param {Response} res - Express Response.
- * @param {NextFunction} next
- * @returns Users notifications
- */
-export const getUserNotifications = async (
-    _req: Request,
-    res: Response,
-    next: NextFunction
-=======
  * Update user's feeling.
  * @param {Request} req - Express Request.
  * @param {Response} res - Express Response.
@@ -452,7 +458,6 @@
   _req: Request,
   res: Response,
   next: NextFunction
->>>>>>> 4e9a7b88
 ) => {
   const id: string = res.locals.decoded.id;
 
@@ -463,46 +468,13 @@
       return res.status(404).send({});
     }
 
-<<<<<<< HEAD
-    return res.status(200).send(doc.notifications);
-=======
     return res.status(200).send(doc.feelings);
->>>>>>> 4e9a7b88
-  } catch (exception) {
-    return next(exception);
-  }
-};
-
-/**
-<<<<<<< HEAD
- *  Create user notification.
- */
-export const createUserNotifications = async (
-    req: Request,
-    res: Response,
-    next: NextFunction
-) => {
-  const { body } = req;
-
-  const updatableFields : { createdAt: Date; message: any; type: any; referenceId: any } = {
-      message: body.message,
-      createdAt: new Date(),
-      referenceId: body.referenceId,
-      type: body.type
-  }
-
-  try{
-    const user: IUserDocument | null = await User.findByIdAndUpdate(
-        {_id: body.id},
-        { $set: {
-            ...updatableFields
-          }
-        },
-        { new: true, runValidators: true, lean: true }
-    );
-    return res.status(user ? 200 : 404).send();
-  }catch(exception){
-=======
+  } catch (exception) {
+    return next(exception);
+  }
+};
+
+/**
  * Delete user's feelings.
  * @param {Request} _req - Express Request.
  * @param {Response} res - Express Response.
@@ -528,7 +500,6 @@
     }
     return res.status(200).send(doc.feelings);
   } catch (exception) {
->>>>>>> 4e9a7b88
     return next(exception);
   }
 };