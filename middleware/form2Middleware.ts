--- conflicted
+++ resolved
@@ -16,10 +16,6 @@
   next: NextFunction
 ) => {
   const { body } = req;
-<<<<<<< HEAD
-  console.log(body.questions);
-=======
->>>>>>> 7e7a9df1
 
   try {
     const formDocument: IForm2Document = new Form2({
@@ -211,13 +207,15 @@
   next: NextFunction
 ) => {
   const { params } = req;
-  const id : string = params.formId;
-
-  try {
-    const form: IForm2Document | null = await Form2.findByIdAndDelete(id);
+  const { id } = params;
+
+  try {
+    const form: IForm2Document | null = await Form2.findByIdAndDelete({
+      _id: id,
+    });
 
     if (!form) {
-      return res.status(404).send({ message: `Form by id: ` + id +  ` is not existing!` });
+      return res.status(404).send({ message: `Form  is not existing!` });
     } else {
       return res
         .status(200)
