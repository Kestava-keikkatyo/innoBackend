--- conflicted
+++ resolved
@@ -1,15 +1,6 @@
 import mongoose, {Schema} from "mongoose"
 import uniqueValidator from "mongoose-unique-validator"
-<<<<<<< HEAD
 import {IWorkContract} from "../objecttypes/modelTypes"
-=======
-
-export interface IWorkContract extends Document {
-  business: mongoose.Schema.Types.ObjectId,
-  agency: mongoose.Schema.Types.ObjectId
-  contracts: Array<Object>
-}
->>>>>>> 49370d10
 
 const subContractSchema = new Schema({
   workers: [{
@@ -26,7 +17,7 @@
     type:Boolean
   },
   createdAt: {
-    type:Date,
+    type: Date,
     default: Date.now,
     immutable: true
   },
@@ -46,8 +37,8 @@
     ref: "business"
   },
   agency: {
-    type:mongoose.Schema.Types.ObjectId,
-    ref:"agency"
+    type: mongoose.Schema.Types.ObjectId,
+    ref: "agency"
   },
   contracts: [subContractSchema]
 })
