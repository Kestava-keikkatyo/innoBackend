/** Contains all middleware functions that are used in routes.
 * @module utils/middleware
 * @requires logger
 * @requires User
 * @requires Business
 * @requires Agency
 * @requires BusinessContract
 * @requires WorkContract
 * @requires utils/common
 */
import {NextFunction, Request, Response} from "express"
import {info, error as _error} from "./logger"
import Business from "../models/Business"
import Agency from "../models/Agency"
import Worker from "../models/Worker"
import BusinessContract from "../models/BusinessContract"
import WorkContract from "../models/WorkContract"
import { deleteAgencyTracesOfBusinessContract } from "./common"
import { IBusinessContract } from "../objecttypes/modelTypes"
import { CallbackError } from "mongoose"

export const requestLogger = (req: Request, _res: Response, next: NextFunction) => {
  info("Method:", req.method)
  info("Path:  ", req.path)
  info("Body:  ", req.body)
  info("---")
  next()
}

export const unknownEndpoint = (_req: Request, res: Response) => {
  res.status(404).send({ error: "unknown endpoint" })
}

export const errorHandler = (err: any, _req: Request, res: Response, next: NextFunction): any => {
  _error(err.message)

  if (err.name === "CastError" && err.kind === "ObjectId") {
    return res.status(400).send({ error: "malformatted id" })
  } else if (err.name === "ValidationError") {
    return res.status(400).json({ error: err.message })
  }
  return next(err)
}

/**
 * Checks if a Business with request.body.businessId exists.
 * @param {String} req.body.businessId - BusinessId from body.
 * @param {Request} req - Express Request.
 * @param {Response} res - Express Response.
 * @param {NextFunction} next - NextFunction.
 * @throws {JSON} Status 404 - response.body: { error: "No business found with the request businessId." }
 * @throws {JSON} Status 400 - response.body: { error: "No businessId in request body." }
 * @returns {NextFunction} next()
 */
export const bodyBusinessExists = (req: Request, res: Response, next: NextFunction): any => {
  try {
    if (req.body.businessId) {
      return Business.findById({ _id: req.body.businessId }, (err: Error, result: any) => {
        if (err || !result) {
          return res.status(404).send({ error: "No business found with the request businessId." })
        } else {
          return next()
        }
      })
    } else {
      return res.status(400).send({ error: "No businessId in request body." })
    }
  } catch (exception) {
    return res.status(500).send({ exception })
  }
}
/**
 * Checks if a Worker with request.body.workerId exists.
 * @param {String} req.body.workerId - WorkerId from body.
 * @param {Request} req - Express Request.
 * @param {Response} res - Express Response.
 * @param {NextFunction} next - NextFunction.
 * @throws {JSON} Status 404 - response.body: { error: "No worker found with the request workerId." }
 * @throws {JSON} Status 400 - response.body: { error: "No workerId in request body." }
 * @returns {NextFunction} next()
*/
export const bodyWorkerExists = (req: Request, res: Response, next: NextFunction) => {
  try {
    if (req.body.workerId) {
      return Worker.findById({ _id: req.body.workerId }, (err: Error, result: any) => {
        if (err || !result) {
          return res.status(404).send({ error: "No worker found with the request workerId." })
        } else {
          return next()
        }
      })
    } else {
      return res.status(400).send({ error: "No workerId in request body." })
    }
  } catch (exception) {
    return res.status(500).send({ exception })
  }
}

/**
 * Checks if a Business with request.body.businessId or Worker with request.body.workerId exists.
 * IF Worker exists populate Worker Object to request.body.worker and populates request.body.contractType with "Worker" String.
 * IF Business exists populate Business Object to request.body.business and populates request.body.contractType with "Business" String.
 * @param {String} req.body.workerId - WorkerId from body.
 * @param {String} req.body.businessId - BusinessId from body.
 * @param {Request} req - Express Request.
 * @param {Response} res - Express Response.
 * @param {NextFunction} next - NextFunction.
 * @throws {JSON} Status 404 - response.body: { error: "No worker found with the request workerId." }
 * @throws {JSON} Status 404 - response.body: { error: "No business found with the request businessId." }
 * @throws {JSON} Status 404 - response.body: { error: "Body doesn't include workerId or businessId" }
 * @returns {NextFunction} next()
*/
export const bodyWorkerOrBusinessExists = (req: Request, res: Response, next: NextFunction) => {
  try {
    if (req.body.workerId && !req.body.businessId) {
      return Worker.findById({ _id: req.body.workerId }, (err:Error, result:any) => {
        if (err || !result) {
          return res.status(404).send({ error: "No worker found with the request workerId." })
        } else {
          req.body.worker = result
          req.body.contractType = "Worker"
          return next()
        }
      })
    } else if (!req.body.workerId && req.body.businessId) {
      return Business.findById({ _id: req.body.businessId }, (err: Error, result: any) => {
        if (err || !result) {
          return res.status(404).send({ error: "No business found with the request businessId." })
        } else {
          req.body.business = result
          req.body.contractType = "Business"
          return next()
        }
      })
    } else {
      return res.status(404).send({ error: "Body doesn't include workerId or businessId" })
    }
  } catch (exception) {
    return res.status(500).send({ exception })
  }
}

/**
 * Checks if an Agency with url param :agencyId exists.
 * Returned Agency object from database is populated to request.body.agency.
 * @param {String} req.params.agencyId - AgencyId from parameter (url).
 * @param {Request} req - Express Request.
 * @param {Response} res - Express Response.
 * @param {NextFunction} next - NextFunction.
 * @throws {JSON} Status 404 - response.body: { error: "No Agency found with the request :agencyId." }
 * @throws {JSON} Status 400 - response.body: { error: "No :agencyId in url." }
 * @returns {NextFunction} next()
*/
export const agencyExists = (req: Request, res: Response, next: NextFunction) => {
  try {
    if (req.params.agencyId) {
      return Agency.findById({ _id: req.params.agencyId }, (err: Error, result: any) => {
        if (err || !result) {
          return res.status(404).send({ error: "No Agency found with the request :agencyId." })
        } else {
          req.body.agency = result
          return next()
        }
      })
    } else {
      return res.status(400).send({ error: "No :agencyId in url." })
    }
  } catch (exception) {
    return res.status(500).send({ exception })
  }
}

/**
 * Checks if an Business with url param :businessId exists.
 * Returned Business object from database is populated to request.body.business.
 * @param {String} req.param.businessId - BusinessId from parameter (url).
 * @param {Request} req - Express Request.
 * @param {Response} res - Express Response.
 * @param {NextFunction} next - NextFunction.
 * @throws {JSON} Status 404 - response.body: { error: "No Business found with the request :businessId." }
 * @throws {JSON} Status 400 - response.body: { error: "No :businessId in url." }
 * @returns {NextFunction} next()
*/
export const businessExists = (req: Request, res: Response, next: NextFunction) => {
  try {
    if (req.params.businessId) {
      return Business.findById({ _id: req.params.businessId }, (err: Error, result: any) => {
        if (err || !result) {
          return res.status(404).send({ error: "No Business found with the request :businessId." })
        } else {
          req.body.business = result
          return next()
        }
      })
    } else {
      return res.status(400).send({ error: "No :businessId in url." })
    }
  } catch (exception) {
    return res.status(500).send({ exception })
  }
}

/**
 * Checks if a BusinessContract with url param :businessContractId exists.
 * BusinessContract object from database is populated to request.body.businessContract.
 * @param {String} req.params.businessContractId - BusinessContractId from parameter (url).
 * @param {Request} req - Express Request.
 * @param {Response} res - Express Response.
 * @param {NextFunction} next - NextFunction.
 * @throws {JSON} Status 404 - request.body: { error: "No BusinessContract found with the request :businessContractId." }
 * @throws {JSON} Status 400 - request.body: { error: "No :businessContractId in url." }
 * @returns {NextFunction} next()
*/
export const businessContractExists = (req: Request, res: Response, next: NextFunction) => {
  try {
    if (req.params.businessContractId) {
      return BusinessContract.findById({ _id: req.params.businessContractId }, (err: Error, result: any) => {
        if (err || !result) {
          return res.status(404).send({ error: "No BusinessContract found with the request :businessContractId." })
        } else {
          req.body.businessContract = result
          return next()
        }
      })
    } else {
      return res.status(400).send({ error: "No :businessContractId in url." })
    }
  } catch (exception) {
    return res.status(500).send({ exception })
  }
}

/**
 * Checks if BusinessContract includes user that is trying to get it.
 * Saves to request.body.userInBusinessContract true if user is in contract and false if not.
 * @param {BusinessContract} req.body.businessContract - BusinessContract.
 * @param {Request} req - Express Request.
 * @param {Response} res - Express Response.
 * @param {NextFunction} next - NextFunction.
 * @throws {JSON} Status 500 - response.body: { exception }
 * @returns {NextFunction} next()
 */
export const businessContractIncludesUser = (req: Request,res: Response,next: NextFunction) => {
  try {
    if (req.body.businessContract !== undefined) {
      if (req.body.businessContract.agency._id.toString() === res.locals.decoded.id.toString()) { // TODO Agency hasn't been populated, so _id is undefined, so an exception will be caught.
        req.body.userInBusinessContract = true
      } else {
        switch (req.body.businessContract.worker) {
        case undefined:
          if (req.body.businessContract.business._id.toString() === res.locals.decoded.id.toString()) {
            req.body.userInBusinessContract = true
          }
          break
        default:
          if (req.body.businessContract.worker._id.toString() === res.locals.decoded.id.toString()) {
            req.body.userInBusinessContract = true
          }
          break
        }
      }
    } else {
      req.body.userInBusinessContract = false
    }
    return next()
  } catch (exception) {
    _error("exception:\n"+exception)
    return res.status(500).send("Exception:\n"+exception)
  }
}

/**
 * Checks if a WorkContract with url param :contractId exists.
 * Saves found WorkContract to request.body.workContract if workContract exists.
 * @param {String} req.params.contractId - ContractId from parameters (url).
 * @param {Request} req - Express Request.
 * @param {Response} res - Express Response.
 * @param {NextFunction} next - NextFunction.
 * @throws {JSON} Status 404 - response.body: { error: "No WorkContract found with the request :contractId." }
 * @throws {JSON} Status 400 - response.body: { error: "No :contractId in url." }
 * @throws {JSON} Status 500 - response.body: { exception }
 * @returns {NextFunction} next()
*/
export const workContractExists = (req: Request,res: Response, next: NextFunction) => {
  try {
    if (req.params.contractId) {
      return WorkContract.findById({ _id: req.params.contractId }, (err: Error,result: any) => {
        if (err || !result) {
          return res.status(404).send({ error: "No WorkContract found with the request :contractId." })
        } else {
          req.body.workContract = result
          return next()
        }
      })
    } else {
      return res.status(400).send({ error: "No :contractId in url." })
    }
  } catch (exception) {
    return res.status(500).send({ exception })
  }
}

/**
 * Checks if user who is using route is in workcontract.
 * For this to work token must be authenticated with authenticateToken function and workContract must exist use workContractExists function.
 * Saves to request.body.userInWorkContract true if workContract includes user.
 * @param {WorkContract} req.body.workContract - WorkContract
 * @param {Request} req - Express Request.
 * @param {Response} res - Express Response.
 * @param {NextFunction} next - NextFunction.
 * @throws {JSON} Status 500 - response.body: { exception }
 * @returns {NextFunction} next()
 */
export const workContractIncludesUser = (req: Request, res: Response, next: NextFunction) => {
  try {
    if (req.body.workContract !== undefined) {
      // if (req.body.workContract.user._id.toString() === res.locals.decoded.id.toString()) {
      //   req.body.userInWorkContract = true
      // }
      if (req.body.workContract.business._id.toString() === res.locals.decoded.id.toString()) {
        req.body.userInWorkContract = true
      }
      else if (req.body.workContract.agency._id.toString() === res.locals.decoded.id.toString()) {
        req.body.userInWorkContract = true
      }
      else {
        req.body.userInWorkContract = false
      }
    } else {
      req.body.userInWorkContract = false
    }
    return next()
  } catch (exception) {
    return res.status(500).send({ exception })
  }
}
/**
 * This middleware is used to check previous middleware workContractIncludesUser
 * to avoid dupplicate code.
 * @param {Boolean} req.body.userInWorkContract - Boolean that indicates user who is trying to use route is found in contract.
 * @param {Request} req - Express Request.
 * @param {Response} res - Express Response.
 * @param {NextFunction} next - NextFunction.
 * @throws {JSON} Status 401 - response.body: { message:"User not found in WorkContract and is not authorized to use this route." }
 * @returns {NextFunction} next()
 */
export const checkUserInWorkContract = (req: Request, res: Response, next: NextFunction) => {
  const { body } = req
  try {
    if (body.userInWorkContract === true) {
      return next()
    } else {
      return res.status(401).send( { message:"User not found in WorkContract and is not authorized to use this route." } )
    }
  } catch (exception) {
    next(exception)
  }
}

/**
 * Checks if the logged in user is an Agency.
 * Agency object from database is populated to request.body.agency
 * @param {String} res.locals.decoded.id - UsersId (AgencyId) from token.
 * @param {Request} req - Express Request.
 * @param {Response} res - Express Response.
 * @param {NextFunction} next - NextFunction.
 * @throws {JSON} Status 404 - response.body: { message: "This route is only available to Agency users." }
 * @throws {JSON} Status 500 - response.body: { exception }
 * @returns {NextFunction} next()
*/
export const needsToBeAgency = (req: Request, res: Response, next: NextFunction) => {
  try {
    return Agency.findById({ _id: res.locals.decoded.id }, (err: Error, result: any) => {
      if (err || !result) {
        return res.status(401).send(err || { message: "This route is only available to Agency users." })
      } else {
        req.body.agency = result
        return next()
      }
    })
  } catch (error) {
    return res.status(500).send({ error })
  }
}

/**
 * Checks if the logged in user is a Business.
 * Business object from database is populated to request.body.business
 * @param {String} res.locals.decoded.id - UsersId (AgencyId) from token.
 * @param {Request} req - Express Request.
 * @param {Response} res - Express Response.
 * @param {NextFunction} next - NextFunction.
 * @throws {JSON} Status 401 - response.body: { message: "This route only available to Business users." }
 * @throws {JSON} Status 500 - response.body: { exception }
 * @returns {NextFunction} next()
*/
export const needsToBeBusiness = (req: Request, res: Response, next: NextFunction) => {
  try {
    return Business.findById({ _id: res.locals.decoded.id }, (err: Error, result: any) => {
      if (err || !result) {
        return res.status(401).send(err || { message: "This route only available to Business users." })
      } else {
        req.body.business = result
        return next()
      }
    })
  } catch (exception) {
    return res.status(500).send({ exception })
  }
}

/**
 * Checks if the logged in user is a Worker.
 * Worker object from database is populated to request.body.worker.
 * @param {String} res.locals.decoded.id - UsersId (AgencyId) from token.
 * @param {Request} req - Express Request.
 * @param {Response} res - Express Response.
 * @param {NextFunction} next - NextFunction.
 * @throws {JSON} Status 401 - response.body: { message: "This route only available to Worker users." }
 * @throws {JSON} Status 500 - response.body: { exception }
 * @returns {NextFunction} next()
*/
export const needsToBeWorker = (req: Request, res: Response, next: NextFunction) => {
  try {
    return Worker.findById({ _id: res.locals.decoded.id }, (err: Error, result: any) => {
      if (err || !result) {
        return res.status(401).send(err || { message: "This route only available to Worker users." })
      } else {
        req.body.worker = result
        return next()
      }
    })
  } catch (error) {
    return res.status(500).send({ error })
  }
}

/**
 * Checks if the logged in user is a Agency or Business
 * If user is business, Business object from database is populated to request.business.
 * if not user is agency, Agency object from database is populated to request.agency.
 * @param {String} res.locals.decoded.id - UsersId (AgencyId or BusinessId) from token.
 * @param {Request} req - Express Request.
 * @param {Response} res - Express Response.
 * @param {NextFunction} next - NextFunction.
 * @throws {JSON} Status 401 - response.body: { message: "This route is only available to Agency or Business users." }
 * @throws {JSON} Status 401 - response.body: { error }
 * @throws {JSON} Status 500 - response.body: { exception }
 * @returns {NextFunction} next()
 */
export const needsToBeAgencyOrBusiness = (req: Request, res: Response, next: NextFunction) => {
  try {
    return Agency.findById( { _id: res.locals.decoded.id }, (err: Error, result: any) => {
      if (!err) {
        if (!result) {
          Business.findById({ _id: res.locals.decoded.id }, (err: Error, result: any) => {
            if (err || !result) {
              res.status(401).send(err || { message: "This route is only available to Agency or Business users." })
            } else {
              req.body.business = result
              return next()
            }
          })
        } else {
          req.body.agency = result
          return next()
        }
      } else {
        return res.status(401).send(err)
      }
    })
  } catch (exception) {
    return res.status(500).send({ exception })
  }
}

/**
 * Checks if the logged in user is Business or Worker
 * If user is worker, Worker object from database is populated to request.worker.
 * If not user is business, Business object from database is populated to request.business
 * @param {String} res.locals.decoded.id - UsersId (BusinessId or WorkerId) from token.
 * @param {Request} req - Express Request.
 * @param {Response} res - Express Response.
 * @param {NextFunction} next - NextFunction.
 * @throws {JSON} Status 401 - response.body: { message: "This route is only available to Business or Worker users" }
 * @throws {JSON} Status 401 - response.body: { error }
 * @throws {JSON} Status 500 - response.body: { exception }
 * @returns {NextFunction} next()
 */
export const needsToBeBusinessOrWorker = (req: Request, res: Response, next: NextFunction) => {
  try {
    return Business.findById( { _id: res.locals.decoded.id }, (err: Error, result: Response) => {
      if (!err) {
        if (!result) {
          Worker.findById( { _id: res.locals.decoded.id }, (err: Error, result: Response) => {
            if (err || !result) {
              return res.status(401).send( err || { message: "This route is only available to Business or Worker users" })
            } else {
              req.body.worker = result
              return next()
            }
          })
        } else {
          req.body.business = result
          return next()
        }
      } else {
        return res.status(401).send(err)
      }
    })
  } catch (exception) {
    return res.status(500).send({ exception })
  }
}

/**
 * Checks if the logged in user is Agency, Business or Worker.
 * If user is worker, Worker object from database is populated to request.body.worker.
 * If user is business, Business object from database is populated to request.body.business.
 * If user is agency, Agency object from database is populated to request.body.agency.
 * @param {String} res.locals.decoded.id - UserId (AgencyId or BusinessId) from token.
 * @param {Request} req - Express Request.
 * @param {Response} res - Express Response.
 * @param {NextFunction} next - NextFunction.
 * @throws {JSON} Status 401 - response.body: { message: "This route is only available to Agency, Business or Worker users." }
 * @throws {JSON} Status 500 - response.body: { exception }
 * @returns {NextFunction} next()
 */
export const needsToBeAgencyBusinessOrWorker = (req: Request, res: Response, next: NextFunction) => {
  try {
    return Agency.findById({ _id: res.locals.decoded.id }, (err: Error,result: any) => {
      if (!err) {
        if (!result) {
          Business.findById({ _id: res.locals.decoded.id }, (err: Error, result: any) => {
            if (!err) {
              if (!result) {
                Worker.findById({ _id: res.locals.decoded.id }, (err: Error, result: any) => {
                  if (err || !result) {
                    return res.status(401).send(err || { message: "This route is only available to Agency, Business or Worker users." })
                  } else {
                    req.body.worker = result
                    return next()
                  }
                })
              } else {
                req.body.business = result
                return next()
              }
            }
          })
        } else {
          req.body.agency = result
          return next()
        }
      } else {
        return res.status(401).send(err)
      }
    } )
  } catch (error) {
    return res.status(500).send({ error })
  }
}
/**
 * Used to go through agency businessContracts and check if correct Business and Worker are found.
 * Saves to request.commonContractIndex value, if value is 1 both Business And Worker have BusinessContract with agency.
 * @param {Array} req.body.agency.businessContracts - Agency array of businessContract ID:s.
 * @param {Request} req - Express Request.
 * @param {Response} res - Express Response.
 * @param {NextFunction} next - Express NextFunction.
 * @throws {JSON} Status 204 - response.body: { message:"Agency doesn't have any BusinessContracts" }
 * @throws {JSON} Status 500 - response.body: { exception }
 * @returns {NextFunction} next()
 */
export const checkAgencyBusinessContracts = async (req: Request, res: Response, next: NextFunction) => {
  try {
    req.body.commonContractIndex = -1
    if (req.body.agency.businessContracts || req.body.agency.businessContracts.length > 0) {
      await Promise.all(req.body.agency.businessContracts.map(async (element: any) => {
        await BusinessContract.findById(element._id,{ business: 1, user: 1, contractMade: 1  },null, async (err: CallbackError, contract: IBusinessContract | null) => {
          if (err) {
            req.body.commonContractIndex = -1
          } else {
            console.log("Element:", element)
            if (!contract) {
              await deleteAgencyTracesOfBusinessContract(req.body.agencyId, element, (result: any) => {
                if (!result.success) {
                  _error("Contract link could not be deleted")
                } else {
                  info("Contract link deleted")
                }
              })
            } else {
              console.log("Result:", contract)
              switch (contract.business) {
              case undefined:
                // if (contract.user.toString() === req.body.workerId.toString() && contract.contractMade === true) {
                //   req.body.commonContractIndex += 1
                // }
                break
              default:
                if (contract.business.toString() === req.body.businessId.toString() && contract.contractMade) {
                  req.body.commonContractIndex += 1
                }
                break
              }
            }
          }
        })
      }))
      return next()
    } else {
      return res.status(204).send({ message:"Agency doesn't have any BusinessContracts" })
    }
  } catch (exception) {
    return res.status(500).send({ exception })
  }
}
/**
 * Middleware function that is used to update workContract.
 * Gets update from req.body.workContractUpdate.
 * @param {Request} req - Express Request.
 * @param {Response} res - Express Response.
 * @param {NextFunction} next - NextFunction.
 * @throws {JSON} Status 401 - res.body: { message: "This route is only available to Agency,Business and Worker who are in this contract." }
 * @throws {JSON} Status 400 - res.body: { success: false, error: "Could not update WorkContract with id " + req.params.contractId }
 * @returns {NextFunction} next()
 */
 export const updateWorkContract = async (req: Request, res: Response, next: NextFunction) => {
  // TODO: Validate the id, check that the logged in user is authored for this
  // TODO: What form the end date need to be?
  const { body } = req
  try {
    const updateFields = body.workContractUpdate
    return WorkContract.updateOne( body.updateFilterQuery , updateFields, { new: false, omitUndefined: true, runValidators: false }, (error, result) => {
      if (!result || error) {
        return res.status(400).send(error || { success: false, error: "Could not update WorkContract with id " + req.params.contractId })
      } else {
        return res.status(200).send(result)
      }
    })
  } catch (exception) {
    return next(exception)
  }
}
/**
 * Used to add worker to contract in WorkerContract.
 * @param {Request} req - Express Request.
 * @param {Response} res - Express Response.
<<<<<<< HEAD
 * @param {NextFunction} next - NextFunction.
 * @returns {NextFunction} next()
=======
 * @param {Function} next - NextFunction.
 * @throws {JSON} Status 400 - res.body: { error:err, message:"Something went wrong with find query." }
 * @throws {JSON} Status 404 - res.body: { message:"No BusinessContract made with agency and worker." }
 * @returns {Function} next()
>>>>>>> 89c41577
 */
export const addWorkerToWorkContract = (req: Request, res: Response, next: NextFunction) => {
  const { body,params } = req
  try {
    return BusinessContract.find({
      worker: res.locals.decoded.id,
      agency: body.workContract.agency,
      contractMade: true
    }, (err,result) => {
      if (err || !result) {
        return res.status(400).send({ error:err.message, message:"Something went wrong with find query." })
      } else {
        if (result.length === 1) {
          body.workContractUpdate = { $addToSet: { 'contracts.$.workers': res.locals.decoded.id }}
          body.updateFilterQuery = { 'contracts._id': params.contractsId }
          return next()  
        } else {
          return res.status(404).send({ message:"No BusinessContract made with agency and worker." })
        }
      }
    })
  } catch (exception) {
    return next(exception)
  }
}
/**
 * Middleware function is used in add route to add trace to worker workContract array.
 * @param {Request} req - Express Request.
 * @param {Response} res - Express Response.
 * @param {Function} next - NextFunction.
 * @throws {JSON} Status 400 - res.body: { error:err, message:"Something went wrong wwith update" }
 */
export const addTraceToWorker = (req:Request, res:Response, next:Function) => {
  try {
    const { params } = req
    return Worker.findOneAndUpdate(
      { _id: res.locals.decoded.id },
      { $addToSet: { workContracts: params.contractsId } },
      undefined,
      (err,result) => {
        if (err || !result) {
          return res.status(400).send({ error:err.message, message:"Something went wrong wwith update" })
        } else {
          return next()
        }
      }
    )
  } catch (exception) {
    return next(exception)
  }
}
/**
 * Used to populate body.workContractUpdate. Adds new contract to workContract object.
 * Needs from user:
 * body.workerCount
 * StartDate
 * EndDate
 * @param {Request} req - Express Request.
 * @param {Response} _res - Express Response.
 * @param {NextFunction} next - NextFunction.
 * @returns {NextFunction} next()
 */
export const newContractToWorkContract = (req: Request, _res: Response, next: NextFunction) => {
  const { body, params } = req
  try {
    body.workContractUpdate = {
      $addToSet: { contracts: {
        workers: [],
        workerCount: body.workerCount,
        acceptedAgency: false,
        acceptedBusiness: false,
        validityPeriod: {
          startDate: Date.now(),
          endDate: Date.now()
          },
        }
      }
    }
    body.updateFilterQuery = { _id: params.contractId }
    next()
  } catch (exception) {
    return next(exception)
  }
}
/**
 * This middleware is used to populate body.workContractUpdate.
 * Changes acceptedAgency to true or acceptedBusiness to true depending wich user is using the route.
 * @param {Request} req - Express Request.
 * @param {Response} _res - Express Response.
 * @param {NextFunction} next - NextFunction.
 * @returns {NextFunction} next()
 */
export const acceptWorkContract = (req: Request, _res: Response, next: NextFunction) => {
  const { body,params } = req
  try {
    if (body.business === undefined || null) {
      body.workContractUpdate = {
        $set: { 'contracts.$.acceptedAgency': true }
      }
    } else {
      body.workContractUpdate = {
        $set: { 'contracts.$.acceptedBusiness': true }
      }
    }
    body.updateFilterQuery = { 'contracts._id': params.contractsId }
    next()
  } catch (exception) {
    return next(exception)
  }
}
export default {}<|MERGE_RESOLUTION|>--- conflicted
+++ resolved
@@ -647,15 +647,10 @@
  * Used to add worker to contract in WorkerContract.
  * @param {Request} req - Express Request.
  * @param {Response} res - Express Response.
-<<<<<<< HEAD
- * @param {NextFunction} next - NextFunction.
- * @returns {NextFunction} next()
-=======
- * @param {Function} next - NextFunction.
+ * @param {NextFunction} next - NextFunction.
  * @throws {JSON} Status 400 - res.body: { error:err, message:"Something went wrong with find query." }
  * @throws {JSON} Status 404 - res.body: { message:"No BusinessContract made with agency and worker." }
- * @returns {Function} next()
->>>>>>> 89c41577
+ * @returns {NextFunction} next()
  */
 export const addWorkerToWorkContract = (req: Request, res: Response, next: NextFunction) => {
   const { body,params } = req
@@ -671,7 +666,7 @@
         if (result.length === 1) {
           body.workContractUpdate = { $addToSet: { 'contracts.$.workers': res.locals.decoded.id }}
           body.updateFilterQuery = { 'contracts._id': params.contractsId }
-          return next()  
+          return next()
         } else {
           return res.status(404).send({ message:"No BusinessContract made with agency and worker." })
         }
