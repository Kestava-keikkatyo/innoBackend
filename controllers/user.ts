import express from "express";
<<<<<<< HEAD
import { isAdmin, isBusinessOrAdminOrAgency, isUser, isWorker, isWorkerOrBusinessOrAgency } from "../utils/authJwt";
=======
import {
  isAdmin,
  isBusiness,
  isAgency,
  isBusinessOrAdminOrAgency,
  isUser,
  isWorker,
  isWorkerOrBusinessOrAgency,
} from "../utils/authJwt";
>>>>>>> 4922b244
import {
  deleteUser,
  getAllWorkers,
  getUserById,
  getAllUsers,
  createUser,
  updateUser,
  updateUserStatus,
  getUserProfile,
  updateUserProfile,
  getUserNotifications,
  postUserFeeling,
  getUserFeelings,
  deleteUserFeeling,
  getAllAgencies,
  getUserByUserType,
  deleteUserNotification,
  getLatestJoinedWorkers,
  getAllBusinesses,
} from "../middleware/userMiddleware";
import { tokenAuthentication } from "../middleware/authenticationMiddleware";

const userRouter = express.Router();

/**
 * Route for admin to add a new user. User object is given in body according to its schema model.
 * @openapi
 * /user/:
 *   post:
 *     summary: Route for admin to add a new user.
 *     description: Must be logged in as an admin.
 *     tags: [User, Admin]
 *     parameters:
 *       - in: header
 *         name: x-access-token
 *         description: The token you get when logging in is used here. Used to authenticate the user.
 *         required: true
 *         schema:
 *           $ref: "#/components/schemas/AccessToken"
 *     requestBody:
 *       required: true
 *       content:
 *         application/json:
 *           schema:
 *             $ref: "#/components/schemas/User"
 *     responses:
 *       "200":
 *         description: User added. Returns added user object.
 *         content:
 *           application/json:
 *             schema:
 *               $ref: "#/components/schemas/User"
 *       "500":
 *         description: An error occurred. Either a problem with the database or middleware.
 *         content:
 *           application/json:
 *             schema:
 *               $ref: "#/components/schemas/Error"
 */
userRouter.post("/create", tokenAuthentication, isAdmin, createUser);

/**
 * Route for admin to get all users.
 * @openapi
 * /user/getUserDocuments:
 *   get:
 *     summary: Route for admin to get all users
 *     description: Need to be logged in as a admin.
 *     tags: [Users, Admin]
 *     parameters:
 *       - in: header
 *         name: x-access-token
 *         description: The token you get when logging in is used here. Used to authenticate the user.
 *         required: true
 *         schema:
 *           $ref: "#/components/schemas/AccessToken"
 *     responses:
 *       "200":
 *         description: Returns all found users
 *         content:
 *           application/json:
 *             schema:
 *               type: array
 *               items:
 *                 $ref: "#/components/schemas/User"
 *       "404":
 *         description: No users are existing
 *         content:
 *           application/json:
 *             schema:
 *               $ref: "#/components/schemas/Error"
 *             example:
 *               message: No users found
 */
userRouter.get("/allUsersForAdmin", tokenAuthentication, isAdmin, getAllUsers);

/**
 * Route for admin to get user by id
 * @openapi
 * /user/userForAdmin/{id}:
 *   get:
 *     summary: Route for admin to get user by id
 *     description: Must be logged in as user.
 *     tags: [User, Admin]
 *     parameters:
 *       - in: header
 *         name: x-access-token
 *         description: The token you get when logging in is used here. Used to authenticate the user.
 *         required: true
 *         schema:
 *           $ref: "#/components/schemas/AccessToken"
 *       - in: path
 *         name: id
 *         description: ID of the requested user.
 *         required: true
 *         schema:
 *           type: string
 *           example: 604021e581a9626810885657
 *     responses:
 *       "200":
 *         description: Returns the requested user.
 *         content:
 *           application/json:
 *             schema:
 *               $ref: "#/components/schemas/user"
 *       "404":
 *         description: No user was found with the requested ID.
 *         content:
 *           application/json:
 *             schema:
 *               $ref: "#/components/schemas/Error"
 *             example:
 *               message:No user with ID {id} found
 *       "500":
 *         description: An error occurred when calling the database.
 *         content:
 *           application/json:
 *             schema:
 *               $ref: "#/components/schemas/Error"
 */
userRouter.get("/any/:id", tokenAuthentication, isUser, getUserById);

/**
 * Route to get user info
 * @openapi
 * /user/me:
 *   get:
 *     summary: Route to get user info
 *     description: Must be logged in as user.
 *     tags: [User, User]
 *     parameters:
 *       - in: header
 *         name: x-access-token
 *         description: The token you get when logging in is used here. Used to authenticate the user.
 *         required: true
 *         schema:
 *           $ref: "#/components/schemas/AccessToken"
 *       - in: path
 *         name: id
 *         description: ID of the requested user.
 *         required: true
 *         schema:
 *           type: string
 *           example: 604021e581a9626810885657
 *     responses:
 *       "200":
 *         description: Returns the requested user.
 *         content:
 *           application/json:
 *             schema:
 *               $ref: "#/components/schemas/User"
 *       "404":
 *         description: No user found.
 *         content:
 *           application/json:
 *             schema:
 *               $ref: "#/components/schemas/Error"
 *             example:
 *               message: User is not existing
 */
userRouter.get("/me", tokenAuthentication, getUserProfile);

/**
 * Route to get user notifications
 * @openapi
 * /user/notifications:
 *   get:
 *     summary: Route to get user notifications
 *     description: Must be logged in as user.
 *     tags: [User, User]
 *     parameters:
 *       - in: header
 *         name: x-access-token
 *         description: The token you get when logging in is used here. Used to authenticate the user.
 *         required: true
 *         schema:
 *           $ref: "#/components/schemas/AccessToken"
 *       - in: path
 *         name: id
 *         description: ID of the requested user.
 *         required: true
 *         schema:
 *           type: string
 *           example: 604021e581a9626810885657
 *     responses:
 *       "200":
 *         description: Returns the requested user.
 *         content:
 *           application/json:
 *             schema:
 *               $ref: "#/components/schemas/User"
 *       "404":
 *         description: No notifications found.
 *         content:
 *           application/json:
 *             schema:
 *               $ref: "#/components/schemas/Error"
 *             example:
 *               message: No notifications found
 */
userRouter.get("/notifications", tokenAuthentication, getUserNotifications);

/**
 * Route to delete user's notification
 * @openapi
 * /user/delete/notification/{id}:
 *   delete:
 *     summary: Route to delete user's notification.
 *     description: Must be logged in as a user.
 *     tags: [Notification, User]
 *     parameters:
 *       - in: header
 *         name: x-access-token
 *         description: The token you get when logging in is used here. Used to authenticate the user.
 *         required: true
 *         schema:
 *           $ref: "#/components/schemas/AccessToken"
 *       - in: path
 *         name: id
 *         description: ID of the notification to be deleted.
 *         required: true
 *         schema:
 *           type: string
 *           example: 604021e581a9626810885657
 *     responses:
 *       "200":
 *         description: Notification was deleted successfully.
 *       "404":
 *         description: The notification with the requested ID is not existing.
 *         content:
 *           application/json:
 *             schema:
 *               $ref: "#/components/schemas/Error"
 *             example:
 *               message: Notification is not existing.
 */
userRouter.delete("/delete/notification/:id", tokenAuthentication, deleteUserNotification);

/**
 * Route for user to update own profile.
 * @openapi
 * /user/me:
 *   put:
 *     summary: Route for user to update own profile
 *     description: Must be logged in as user.
 *     tags: [User, User]
 *     parameters:
 *       - in: header
 *         name: x-access-token
 *         description: The token you get when logging in is used here. Used to authenticate the user.
 *         required: true
 *         schema:
 *           $ref: "#/components/schemas/AccessToken"
 *       - in: path
 *         name: id
 *         description: ID of the user to update.
 *         required: true
 *         schema:
 *           type: string
 *           example: 604021e581a9626810885657
 *     requestBody:
 *       required: true
 *       content:
 *         application/json:
 *           schema:
 *             $ref: "#/components/schemas/Uer"
 *     responses:
 *       "200":
 *         description: Updated successfully.
 *         content:
 *           application/json:
 *             schema:
 *               $ref: "#/components/schemas/User"
 *       "404":
 *         description: Update failed.
 *         content:
 *           application/json:
 *             schema:
 *               $ref: "#/components/schemas/Error"
 */
userRouter.put("/:userId", tokenAuthentication, updateUserProfile);

/**
 * Route for admin to update user.
 * @openapi
 * /updateUser/{userId}:
 *   put:
 *     summary: Route for admin to update user
 *     description: Must be logged in as admin.
 *     tags: [User, Admin]
 *     parameters:
 *       - in: header
 *         name: x-access-token
 *         description: The token you get when logging in is used here. Used to authenticate the user.
 *         required: true
 *         schema:
 *           $ref: "#/components/schemas/AccessToken"
 *       - in: path
 *         name: id
 *         description: ID of the user which admin wants to update.
 *         required: true
 *         schema:
 *           type: string
 *           example: 604021e581a9626810885657
 *     requestBody:
 *       required: true
 *       content:
 *         application/json:
 *           schema:
 *             $ref: "#/components/schemas/User"
 *     responses:
 *       "200":
 *         description: Returns the updated user Id.
 *         content:
 *           application/json:
 *             schema:
 *               $ref: "#/components/schemas/User"
 *       "404":
 *         description: No user was found with the requested ID.
 *         content:
 *           application/json:
 *             schema:
 *               $ref: "#/components/schemas/Error"
 *             example:
 *               message: User with ID {userId} is not existing
 *       "500":
 *         description: Either an error occurred while calling the database, or something's wrong with the middleware.
 *         content:
 *           application/json:
 *             schema:
 *               $ref: "#/components/schemas/Error"
 */
userRouter.put("/userUpdate/:userId", tokenAuthentication, isAdmin, updateUser);

/**
 * Route for admin to update user status.
 * @openapi
 * /updateStatus/{userId}:
 *   patch:
 *     summary: Route for admin to update user status
 *     description: Must be logged in as admin.
 *     tags: [User, Admin]
 *     parameters:
 *       - in: header
 *         name: x-access-token
 *         description: The token you get when logging in is used here. Used to authenticate the user.
 *         required: true
 *         schema:
 *           $ref: "#/components/schemas/AccessToken"
 *       - in: path
 *         name: id
 *         description: ID of the user which admin wants to update.
 *         required: true
 *         schema:
 *           type: string
 *           example: 604021e581a9626810885657
 *     requestBody:
 *       required: true
 *       content:
 *         application/json:
 *           schema:
 *             $ref: "#/components/schemas/User"
 *     responses:
 *       "200":
 *         description: Returns the updated user Id.
 *         content:
 *           application/json:
 *             schema:
 *               $ref: "#/components/schemas/User"
 *       "404":
 *         description: No user was found with the requested ID.
 *         content:
 *           application/json:
 *             schema:
 *               $ref: "#/components/schemas/Error"
 *             example:
 *               message: User with ID {userId} is not existing
 *       "500":
 *         description: Either an error occurred while calling the database, or something's wrong with the middleware.
 *         content:
 *           application/json:
 *             schema:
 *               $ref: "#/components/schemas/Error"
 */
userRouter.patch("/updateStatus/:userId", tokenAuthentication, isAdmin, updateUserStatus);

/**
 * Route for admin to delete user
 * @openapi
 * /user/delete/{userId}:
 *   delete:
 *     summary: Route for admin to delete
 *     description: Must be logged in as an admin.
 *     tags: [User, Admin]
 *     parameters:
 *       - in: header
 *         name: x-access-token
 *         description: The token you get when logging in is used here. Used to authenticate the user.
 *         required: true
 *         schema:
 *           $ref: "#/components/schemas/AccessToken"
 *       - in: path
 *         name: id
 *         description: ID of the user which we want to delete.
 *         required: true
 *         schema:
 *           type: string
 *           example: 604021e581a9626810885657
 *     responses:
 *       "200":
 *         description: User was deleted successfully.
 *       "404":
 *         description: The user with the requested ID is not existing.
 *         content:
 *           application/json:
 *             schema:
 *               $ref: "#/components/schemas/Error"
 *             example:
 *               message: No user was found with the requested ID {userId}
 */
userRouter.delete("/delete/:userId", tokenAuthentication, isAdmin, deleteUser);

/**
 * @openapi
 * /getByUserType/{userType}:
 *   get:
 *     summary: Route for workers, businesses and agencies to get all users by their usertype.
 *     description: Need to be logged in as user of type worker, business or agency.
 *     tags: [Business, Agency, Worker]
 *     parameters:
 *       - in: header
 *         name: x-access-token
 *         description: The token you get when logging in is used here. Used to authenticate the user.
 *         required: true
 *         schema:
 *           $ref: "#/components/schemas/AccessToken"
 *       - in: path
 *         name: userType
 *         description: Usertype we want to fetch. [worker, business, agency, admin]
 *         required: true
 *         schema:
 *           type: string
 *           example: worker
 *     responses:
 *       "200":
 *         description: Returns all users of type worker
 *         content:
 *           application/json:
 *             schema:
 *               type: array
 *               items:
 *                 $ref: "#/components/schemas/User"
 *       "404":
 *         description: No usertype found
 *         content:
 *           application/json:
 *             schema:
 *               $ref: "#/components/schemas/Error"
 *             example:
 *               message:  no workers found
 */
userRouter.get(
  "/getByUserType/:userType/name=:names",
  tokenAuthentication,
  isWorkerOrBusinessOrAgency,
  getUserByUserType
);

/**
 * @openapi
 * /workers:
 *   get:
 *     summary: Route for buisnesses and agencies to get all workers
 *     description: Need to be logged in as user of type buisness or agency.
 *     tags: [Business, Agency, Worker]
 *     parameters:
 *       - in: header
 *         name: x-access-token
 *         description: The token you get when logging in is used here. Used to authenticate the user.
 *         required: true
 *         schema:
 *           $ref: "#/components/schemas/AccessToken"
 *     responses:
 *       "200":
 *         description: Returns all users of type worker
 *         content:
 *           application/json:
 *             schema:
 *               type: array
 *               items:
 *                 $ref: "#/components/schemas/User"
 *       "404":
 *         description: No workers found
 *         content:
 *           application/json:
 *             schema:
 *               $ref: "#/components/schemas/Error"
 *             example:
 *               message:  no workers found
 */
userRouter.get("/workers", tokenAuthentication, isBusinessOrAdminOrAgency, getAllWorkers);

/**
 * Route for users of role agency, business or admin to get the latest joined workers.
 * @openapi
 * /user/workers/latest:
 *   get:
 *     summary: Route for users of role agency, business or admin to get the latest joined workers.
 *     description: Need to be logged in as a user of role agency, business or admin.
 *     tags: [User, Agency, Business, Admin]
 *     parameters:
 *       - in: header
 *         name: x-access-token
 *         description: The token you get when logging in is used here. Used to authenticate the user.
 *         required: true
 *         schema:
 *           $ref: "#/components/schemas/AccessToken"
 *     responses:
 *       "200":
 *         description: Returns found recently joined workers
 *         content:
 *           application/json:
 *             schema:
 *               type: array
 *               items:
 *                 $ref: "#/components/schemas/User"
 *       "404":
 *         description: No workers found
 *         content:
 *           application/json:
 *             schema:
 *               $ref: "#/components/schemas/Error"
 *             example:
 *               message: No workers found
 */
userRouter.get("/workers/latest", tokenAuthentication, isBusinessOrAdminOrAgency, getLatestJoinedWorkers);

/**
 * @openapi
 * /workers:
 *   get:
 *     summary: Route for user of role business to get all agencies
 *     description: Need to be logged in as user of type buisness.
 *     tags: [User, Business]
 *     parameters:
 *       - in: header
 *         name: x-access-token
 *         description: The token you get when logging in is used here. Used to authenticate the user.
 *         required: true
 *         schema:
 *           $ref: "#/components/schemas/AccessToken"
 *     responses:
 *       "200":
 *         description: Returns all users of type agency
 *         content:
 *           application/json:
 *             schema:
 *               type: array
 *               items:
 *                 $ref: "#/components/schemas/User"
 *       "404":
 *         description: No agencies found
 *         content:
 *           application/json:
 *             schema:
 *               $ref: "#/components/schemas/Error"
 *             example:
 *               message:  no agencies found
 */
/* TODO: Revert to "isBusiness" after testing and add way for
     worker to get agency and business the worker is part of */
userRouter.get("/agencies", tokenAuthentication, isWorkerOrBusinessOrAgency, getAllAgencies);

userRouter.get("/businesses", tokenAuthentication, isAgency, getAllBusinesses);

/**
 * Route for user of role worker to post feeling.
 * @openapi
 * /user/my/feeling:
 *   put:
 *     summary: Route for user of role worker to post feeling
 *     description: Must be logged in as user of role worker.
 *     tags: [User, Worker]
 *     parameters:
 *       - in: header
 *         name: x-access-token
 *         description: The token you get when logging in is used here. Used to authenticate the user.
 *         required: true
 *         schema:
 *           $ref: "#/components/schemas/AccessToken"
 *       - in: path
 *         name: id
 *         description: ID of the user to post feeling.
 *         required: true
 *         schema:
 *           type: string
 *           example: 604021e581a9626810885657
 *     requestBody:
 *       required: true
 *       content:
 *         application/json:
 *           schema:
 *             $ref: "#/components/schemas/Uer"
 *     responses:
 *       "200":
 *         description: Feeling posted successfully.
 *         content:
 *           application/json:
 *             schema:
 *               $ref: "#/components/schemas/User"
 *       "404":
 *         description: Failed to post feeling.
 *         content:
 *           application/json:
 *             schema:
 *               $ref: "#/components/schemas/Error"
 */
userRouter.put("/my/feeling", tokenAuthentication, isWorker, postUserFeeling);

/**
 * Route to get user feelings
 * @openapi
 * /user/feelings:
 *   get:
 *     summary: Route to get user feelings
 *     description: Must be logged in as user of role worker.
 *     tags: [User, User]
 *     parameters:
 *       - in: header
 *         name: x-access-token
 *         description: The token you get when logging in is used here. Used to authenticate the user.
 *         required: true
 *         schema:
 *           $ref: "#/components/schemas/AccessToken"
 *       - in: path
 *         name: id
 *         description: ID of the requested user.
 *         required: true
 *         schema:
 *           type: string
 *           example: 604021e581a9626810885657
 *     responses:
 *       "200":
 *         description: Returns the requested user.
 *         content:
 *           application/json:
 *             schema:
 *               $ref: "#/components/schemas/User"
 *       "404":
 *         description: No feelings found.
 *         content:
 *           application/json:
 *             schema:
 *               $ref: "#/components/schemas/Error"
 *             example:
 *               message: No feelings found
 */
userRouter.get("/myFeelings", tokenAuthentication, getUserFeelings);

/**
 * Route for user of role worker to delete own feeling
 * @openapi
 * /myFeeling/delete/{id}:
 *   delete:
 *     summary: Route for user of role worker to delete own feeling
 *     description: Must be logged in as a user of role worker.
 *     tags: [Feeling, Worker]
 *     parameters:
 *       - in: header
 *         name: x-access-token
 *         description: The token you get when logging in is used here. Used to authenticate the user.
 *         required: true
 *         schema:
 *           $ref: "#/components/schemas/AccessToken"
 *       - in: path
 *         name: id
 *         description: ID of the feeling to be delete.
 *         required: true
 *         schema:
 *           type: string
 *           example: 604021e581a9626810885657
 *     responses:
 *       "200":
 *         description: feeling was deleted successfully.
 *       "404":
 *         description: The feeling with the requested ID is not existing.
 *         content:
 *           application/json:
 *             schema:
 *               $ref: "#/components/schemas/Error"
 *             example:
 *               message: No feeling was found with the requested ID {id}
 */
userRouter.delete("/myFeeling/delete/:feelingId", tokenAuthentication, isWorker, deleteUserFeeling);

export default userRouter;<|MERGE_RESOLUTION|>--- conflicted
+++ resolved
@@ -1,17 +1,12 @@
 import express from "express";
-<<<<<<< HEAD
-import { isAdmin, isBusinessOrAdminOrAgency, isUser, isWorker, isWorkerOrBusinessOrAgency } from "../utils/authJwt";
-=======
 import {
   isAdmin,
-  isBusiness,
   isAgency,
   isBusinessOrAdminOrAgency,
   isUser,
   isWorker,
   isWorkerOrBusinessOrAgency,
 } from "../utils/authJwt";
->>>>>>> 4922b244
 import {
   deleteUser,
   getAllWorkers,
