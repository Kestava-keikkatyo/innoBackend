--- conflicted
+++ resolved
@@ -398,18 +398,12 @@
 
       const businessContractId = request.businessContract._id
 
-<<<<<<< HEAD
-    // Ok to delete
-    logger.info("Deleting...")
-    const success = await utils.deleteTracesOfBusinessContract(request.businessContract, next) // TODO function doesn't exist
-=======
       // Ok to delete
       logger.info("Deleting...")
       const success = await utils.deleteTracesOfBusinessContract(
         request.businessContract,
         next
       )
->>>>>>> 14fd2cae
 
       if (!success) {
         logger.error(
