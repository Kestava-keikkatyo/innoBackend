--- conflicted
+++ resolved
@@ -98,7 +98,6 @@
       if (body.agency) {
         // Check if agency has business contract with worker.
         const contractIds = body.agency.businessContracts
-<<<<<<< HEAD
         return BusinessContract.find(
             { _id: { $in: contractIds } },
             (error: CallbackError, contracts: Array<IBusinessContract>) => {
@@ -115,19 +114,6 @@
                     return res.status(403).send( { message: "Worker has yet to approve contract." })
                   }
                 }
-=======
-        return workerExistsInContracts(BusinessContract, contractIds, workerId, (contracts: any) => {
-          // In callback
-          for (let i = 0; i < contracts.length; i++) {
-            if (contracts[i].worker && contracts[i].worker.equals(workerId)) {
-              if (contracts[i].contractMade) {
-                // Contract with worker found, so agency is allowed to see worker feelings.
-                // Using Array.slice() to paginate feelings.
-                return res.status(200).send(buildPaginatedObjectFromArray(page, limit, worker.feelings))
-              } else {
-                // Contract found, but contractMade is false, so worker hasn't approved it yet.
-                return res.status(403).send( { message: "Worker has yet to approve contract." })
->>>>>>> 89c41577
               }
               // Contract with worker was not found. Not allowed to see feelings.
               return res.status(403).send( { message: "Not allowed to see worker feelings if no contract has been made with them." })
@@ -137,25 +123,11 @@
       } else if (body.business) {
         // Check if business has a work contract with worker.
         const contractIds = body.business.workContracts
-<<<<<<< HEAD
         return WorkContract.find(
             { _id: { $in: contractIds } },
             (error: CallbackError, result: Array<IWorkContract>) => {
               if (error) {
                 res.status(500).send(`error message: ${error.message}\n${error}`)
-=======
-        return workerExistsInContracts(WorkContract, contractIds, workerId, (contracts: any) => {
-          // In callback
-          for (let i = 0; i < contracts.length; i++) {
-            if (contracts[i].worker && contracts[i].worker.equals(workerId)) {
-              if (Date.now() > contracts[i].validityPeriod.getTime()) {
-                // Contract with worker found, so business is allowed to see worker feelings.
-                // Using Array.slice() to paginate feelings.
-                return res.status(200).send(buildPaginatedObjectFromArray(page, limit, worker.feelings))
-              } else {
-                // Contract found, but validityPeriod has passed, so contract is no longer valid.
-                return res.status(403).send( { message: "Contract with worker has expired." })
->>>>>>> 89c41577
               }
               for (let i = 0; i < result.length; i++) {
                 for (let j = 0; j < result[i].contracts.length; j++) {
