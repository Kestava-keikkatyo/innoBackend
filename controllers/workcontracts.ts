--- conflicted
+++ resolved
@@ -108,15 +108,15 @@
       model = Business
     }
     else if (body.worker !== undefined) {
-      myId = body.worker.id
+      myId = body.worker._id
       model = Worker
     }
     else {
       return res.status(400).send({ message:"Token didn't have any users." })
     }
     //Do the pagination
-    // TODO: proper type checking 
-    //TODO: Update to manual pagination 
+    // TODO: proper type checking
+    //TODO: Update to manual pagination
     model.paginate({ _id: { $in: myId } },
       { projection:"workContracts", populate: {path:"workContracts", model: "WorkContract", page: page, limit: limit}, lean: true, leanWithId: false },
       (error:Error, result:any) => {
@@ -221,36 +221,10 @@
       }
       return result
     })
-<<<<<<< HEAD
-    await User.findOneAndUpdate(
-      { _id: body.workerId },
-      { $addToSet: { workContracts: contractToCreate._id } },
-      { lean: true },
-      async (error: any, result: any) => {
-      if (error || !result) {
-        await deleteTracesOfFailedWorkContract(body.workerId, body.businessId, res.locals.decoded.id, contractToCreate._id.toString(),
-          (result: any) => {
-            noErrorInDelete = result.success
-          })
-        if (noErrorInDelete) {
-          return res
-            .status(500)
-            .send({ error,
-              message: "Could not add WorkContract to User  with ID" + body.workerId + ". No WorkContract created but references were deleted." })
-        } else {
-          return res
-            .status(500)
-            .send({ error,
-              message: "Could not add WorkContract to User  with ID" + body.workerId + ". No WorkContract created and references were not deleted." })
-        }
-      }
-      return result
-    })
-=======
     // await User.findOneAndUpdate(
     //   { _id: body.workerId },
     //   { $addToSet: { workContracts: contractToCreate._id } },
-    //   undefined,
+    //   { lean: true },
     //   async (error: any, result: any) => {
     //   if (error || !result) {
     //     await deleteTracesOfFailedWorkContract(body.workerId, body.businessId, res.locals.decoded.id, contractToCreate._id,
@@ -271,7 +245,6 @@
     //   }
     //   return result
     // })
->>>>>>> 49370d10
     //Next check that workContract doesn't allready exist
     let contract = undefined
     const commonWorkContractArray = await WorkContract.find({
@@ -285,11 +258,7 @@
     }
     //If contract allready exist deleteTraces, if not return res url.
     if (!contract) {
-<<<<<<< HEAD
-      await deleteTracesOfFailedWorkContract(body.workerId, body.businessId, res.locals.decoded.id, contractToCreate._id.toString(),
-=======
-      await deleteTracesOfFailedWorkContract(null, body.businessId, res.locals.decoded.id, contractToCreate._id,
->>>>>>> 49370d10
+      await deleteTracesOfFailedWorkContract(null, body.businessId, res.locals.decoded.id, contractToCreate._id.toString(),
         (result: any) => {
           noErrorInDelete = result.success
         })
@@ -333,7 +302,7 @@
 workcontractsRouter.put("/:contractId/new", authenticateToken, needsToBeAgency, workContractExists, workContractIncludesUser, checkUserInWorkContract,
   newContractToWorkContract, updateWorkContract)
 
-workcontractsRouter.put("/:contractId/:contractsId/add", authenticateToken, needsToBeWorker,  workContractExists, 
+workcontractsRouter.put("/:contractId/:contractsId/add", authenticateToken, needsToBeWorker,  workContractExists,
   addWorkerToWorkContract, updateWorkContract)
 
 workcontractsRouter.put("/:contractId/:contractsId/accept", authenticateToken, needsToBeAgencyOrBusiness, workContractExists, workContractIncludesUser, checkUserInWorkContract,
