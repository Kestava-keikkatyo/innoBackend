Pullatessa suorita ```npm install``` komento ladataksesi vaadittavat kirjastot

Serveri lähtee pyörimään ```npm start``` komennolla

## TÄMÄNHETKISET API KUTSUT



### Käyttäjän luonti POST-kutsulla

```http://localhost:3000/api/users/```
```
{
	"username": "käyttäjänimi",
	"email": "sähköposti@sähköpsti.com",
	"password": "salasana"
}
```
### Yrityksen ja vuokrayrityksen luonti POST-Kutusulla
```http://localhost:3000/api/businesses```

```http://localhost:3000/api/agencies```
```
{
    "name": "Barona",
    "username": "Barona",
    "email": "Barona@gmail.com",
    "city": "Helsinki",
    "postnumber": "02300",
    "address": "kiertokuja 5 A",
    "phonenumber": "044-123-456",
    "password": "salasana"
}
```


### Yrityksen ja vuokrayrityksen kirjautuminen
```http://localhost:3000/api/login/business```

```http://localhost:3000/api/login/agency```
```	
{
	"username": "käyttäjänimi",
	"password": "salasana"
}
```
(Sessiosta syntyy tokeni)



### Käyttäjän kirjautuminen POST-kutsulla

```http://localhost:3000/api/login/worker```
```
{
	"username": "käyttäjänimi",
	"password": "salasana"
}
```
(Sessiosta syntyy tokeni)


### Endpointin-testaus GET-kutsulla

```http://localhost:3000/api/login/```
```
{ Headersiin vaaditaan tokeni todennukseksi }
<<<<<<< HEAD


## Omat profiilitiedot JSON-muodossa

```http://localhost:3000/api/<role>/me```

{ Headersiin vaaditaan x-access-token muotoinen tokeni todennukseksi }
=======
```
>>>>>>> eaed4d47
<|MERGE_RESOLUTION|>--- conflicted
+++ resolved
@@ -65,14 +65,3 @@
 ```http://localhost:3000/api/login/```
 ```
 { Headersiin vaaditaan tokeni todennukseksi }
-<<<<<<< HEAD
-
-
-## Omat profiilitiedot JSON-muodossa
-
-```http://localhost:3000/api/<role>/me```
-
-{ Headersiin vaaditaan x-access-token muotoinen tokeni todennukseksi }
-=======
-```
->>>>>>> eaed4d47
