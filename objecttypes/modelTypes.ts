import {Document, PaginateModel, Types} from "mongoose"

export interface IFeelings {
  _id?: Types.ObjectId,
  value: number,
  note?: string,
  createdAt?: Date
}

export interface IComment {
  ordering: number,
  title: string,
  questionType: string
}

export interface IBaseQuestion {
  ordering: number,
  title: string,
  subtitle: string,
  optional: boolean,
  questionType: string
}

export interface ITextQuestion extends IBaseQuestion {
  answerMaxLength: number,
  answerMinLength: number
}

export interface ITextareaQuestion extends IBaseQuestion {
  answerMaxLength: number,
  answerMinLength: number,
  rows: number
}

export interface ICheckboxQuestion extends IBaseQuestion {}

export interface ICheckboxGroupQuestion extends IBaseQuestion {
  options: Array<string>
}

export interface IRadiobuttonGroupQuestion extends IBaseQuestion {
  options: Array<string>
}

export interface IRadiobuttonGroupHorizontalQuestion extends IBaseQuestion {
  options: Array<string>,
  scaleOptionTitleLeft: string,
  scaleOptionTitleCenter: string,
  scaleOptionTitleRight: string
}

export interface IContactInformationQuestion extends IBaseQuestion {}

export interface IDatePickerQuestion extends IBaseQuestion {
  isClosedTimeFrame: boolean
}

export interface ITimePickerQuestion extends IBaseQuestion {
  isClosedTimeFrame: boolean
}

export type AnyQuestion = IComment | ITextQuestion | ITextareaQuestion | ICheckboxQuestion | ICheckboxGroupQuestion | IRadiobuttonGroupQuestion | IRadiobuttonGroupHorizontalQuestion | IContactInformationQuestion | IDatePickerQuestion | ITimePickerQuestion


export interface IQuestions {
  comment: Array<IComment>,
  text: Array<ITextQuestion>,
  textarea: Array<ITextareaQuestion>,
  checkbox: Array<ICheckboxQuestion>,
  checkbox_group: Array<ICheckboxGroupQuestion>,
  radiobutton_group: Array<IRadiobuttonGroupQuestion>,
  radiobutton_group_horizontal: Array<IRadiobuttonGroupHorizontalQuestion>,
  contact_information: Array<IContactInformationQuestion>,
  date_picker: Array<IDatePickerQuestion>,
  time_picker: Array<ITimePickerQuestion>,
  [key: string]: Array<AnyQuestion>
}

export interface IWorker {
  name: string,
  email: string,
  password: string,
  passwordHash?: string,
  phonenumber: string,
  lisences: Array<string>,
  businessContracts: Array<IBusinessContractDocument['_id']>,
  workContracts: Array<IWorkContractDocument['_id']>,
  feelings: Array<IFeelings>,
  userType: string
}

export interface IWorkerDocument extends Document, Omit<IWorker, "businessContracts" | "workContracts"> {
  _id: Types.ObjectId,
  createdAt: Date,
  businessContracts: Array<IBusinessContractDocument['_id']> | Array<IBusinessContractDocument>,
  workContracts: Array<IWorkContractDocument['_id']> | Array<IWorkContractDocument>,
}

export interface IAgency {
  name: string,
  email: string,
  city: string,
  postnumber: string,
  address: string,
  phonenumber: string,
  securityOfficer: string,
  password: string,
  passwordHash?: string,
  forms: Array<IFormDocument['_id']>,
  businessContracts: Array<IBusinessContractDocument['_id']>,
  workContracts: Array<IWorkContractDocument['_id']>,
  userType: string
}

export interface IAgencyDocument extends Document, Omit<IAgency, "forms" | "businessContracts" | "workContracts"> {
  _id: Types.ObjectId,
  createdAt: Date,
  forms: Array<IFormDocument['_id']> | Array<IFormDocument>,
  businessContracts: Array<IBusinessContractDocument['_id']> | Array<IBusinessContractDocument>,
  workContracts: Array<Types.ObjectId> | Array<IWorkContractDocument>
}

export interface IBusiness {
  name: string,
  email: string,
  city: string,
  postnumber: string,
  address: string,
  phonenumber: string,
  securityOfficer: string,
  password: string,
  passwordHash?: string,
  forms: Array<IFormDocument['_id']>,
  businessContracts: Array<IBusinessContractDocument['_id']>,
  workContracts: Array<Types.ObjectId>,
  userType: string
}

export interface IBusinessDocument extends Document, Omit<IBusiness, "forms" | "businessContracts" | "workContracts"> {
  _id: Types.ObjectId,
<<<<<<< HEAD
  createdAt: Date,
  forms: Array<IFormDocument['_id']> | Array<IFormDocument>,
  businessContracts: Array<IBusinessContractDocument['_id']> | Array<IBusinessContractDocument>,
  workContracts: Array<Types.ObjectId> | Array<IWorkContractDocument>
}

export interface IBusinessContract {
  contractMade: boolean,
  worker: IWorkerDocument['_id'], // Todo can't some of these be optional?
  business: IBusinessDocument['_id'],
  agency: IAgencyDocument['_id'],
  contractType: string
=======
  agency: IAgency['_id'] | IAgency,
  createdAt: Date,
  madeContracts: {
    businesses: Array<IBusiness['_id'] | IBusiness>
    workers: Array<IWorker['_id'] | IWorker>
  },
  requestContracts: {
    businesses: Array<IBusiness['_id'] | IBusiness>
    workers: Array<IWorker['_id'] | IWorker>
  }
>>>>>>> 6ab614f8
}

export interface IBusinessContractDocument extends Document, Omit<IBusinessContract, "worker" | "business" | "agency"> {
  _id: Types.ObjectId,
  createdAt: Date,
  worker: IWorkerDocument['_id'] | IWorkerDocument, // Todo can't some of these be optional?
  business: IBusinessDocument['_id'] | IBusinessDocument,
  agency: IAgencyDocument['_id'] | IAgencyDocument,
}

export interface IWorkContract {
  business: IBusinessDocument['_id'],
  agency: IAgencyDocument['_id'],
  contracts: Array<ISubContractDocument>
}

export interface IWorkContractDocument extends Document, Omit<IWorkContract, "business" | "agency"> {
  _id: Types.ObjectId,
  business: IBusinessDocument['_id'] | IBusinessDocument,
  agency: IAgencyDocument['_id'] | IAgencyDocument
}

export interface ISubContract {
  workers: Array<IWorkerDocument['_id']>,
  workerCount: number,
  acceptedAgency: boolean,
  acceptedBusiness: boolean,
  validityPeriod: {
    startDate: Date,
    endDate: Date
  }
}

export interface ISubContractDocument extends Document, Omit<ISubContract, "workers"> {
  _id: Types.ObjectId,
  createdAt: Date,
  workers: Array<IWorkerDocument['_id'] | IWorkerDocument>
}
// Used when we want to type docs given in req.body. For calls with {lean: true} option, use DocumentDefinition<IFormDocument> for result type
export interface IForm {
  title: string,
  isPublic: boolean,
  description?: string,
  questions?: IQuestions,
  tags?: Array<string>,
}

export interface IFormDocument extends Document, IForm {
  _id: Types.ObjectId,
  createdAt: Date
}

export interface FormModel<T extends Document> extends PaginateModel<T> {} // Used so Form.paginate can be used<|MERGE_RESOLUTION|>--- conflicted
+++ resolved
@@ -138,7 +138,6 @@
 
 export interface IBusinessDocument extends Document, Omit<IBusiness, "forms" | "businessContracts" | "workContracts"> {
   _id: Types.ObjectId,
-<<<<<<< HEAD
   createdAt: Date,
   forms: Array<IFormDocument['_id']> | Array<IFormDocument>,
   businessContracts: Array<IBusinessContractDocument['_id']> | Array<IBusinessContractDocument>,
@@ -146,31 +145,29 @@
 }
 
 export interface IBusinessContract {
-  contractMade: boolean,
-  worker: IWorkerDocument['_id'], // Todo can't some of these be optional?
-  business: IBusinessDocument['_id'],
   agency: IAgencyDocument['_id'],
-  contractType: string
-=======
-  agency: IAgency['_id'] | IAgency,
-  createdAt: Date,
   madeContracts: {
-    businesses: Array<IBusiness['_id'] | IBusiness>
-    workers: Array<IWorker['_id'] | IWorker>
+    businesses: Array<IBusinessDocument['_id']>,
+    workers: Array<IWorkerDocument['_id']>
   },
   requestContracts: {
-    businesses: Array<IBusiness['_id'] | IBusiness>
-    workers: Array<IWorker['_id'] | IWorker>
+    businesses: Array<IBusinessDocument['_id']>,
+    workers: Array<IWorkerDocument['_id']>
   }
->>>>>>> 6ab614f8
-}
-
-export interface IBusinessContractDocument extends Document, Omit<IBusinessContract, "worker" | "business" | "agency"> {
-  _id: Types.ObjectId,
-  createdAt: Date,
-  worker: IWorkerDocument['_id'] | IWorkerDocument, // Todo can't some of these be optional?
-  business: IBusinessDocument['_id'] | IBusinessDocument,
+}
+
+export interface IBusinessContractDocument extends Document, Omit<IBusinessContract, "agency" | "madeContracts" | "requestContracts"> {
+  _id: Types.ObjectId,
+  createdAt: Date,
   agency: IAgencyDocument['_id'] | IAgencyDocument,
+  madeContracts: {
+    businesses: Array<IBusinessDocument['_id']> | IBusinessDocument,
+    workers: Array<IWorkerDocument['_id']> | IWorkerDocument
+  },
+  requestContracts: {
+    businesses: Array<IBusinessDocument['_id']> | IBusinessDocument,
+    workers: Array<IWorkerDocument['_id']> | IWorkerDocument
+  }
 }
 
 export interface IWorkContract {
